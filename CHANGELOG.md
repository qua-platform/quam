--- conflicted
+++ resolved
@@ -18,12 +18,9 @@
   This happens if channel.id is not set, and channel.parent does not have a name either
 - `Pulse.axis_angle` is now in radians instead of degrees.
 - Channel offsets (e.g. `SingleChannel.opx_output_offset`) is None by default (see note in Fixed)
-<<<<<<< HEAD
 - Move `quam.components.superconducting_qubits` to `quam.examples.superconducting_qubits`
 - Replaced `InOutIQChannel.measure` kwargs `I_var` and `Q_var` by `qua_vars` tuple
-=======
 - `Pulse.id` is now an instance variable instead of a class variable
->>>>>>> 68947590
 
 ### Fixed
 - Don't raise instantiation error when required_type is not a class
