
## [0.3.0]
### Added
- Added InOutSingleChannel
<<<<<<< HEAD
- Add optional `config_settings` property to quam components indicating that they should be called before/after other components when generating QUA configuration
- Added `InOutIQChannel.measure_accumulated/sliced`
- Added `StandardReadoutPulse`. All readout pulses can now be created simply by inheriting from the `StandardReadoutPulse` and the non-readout variant.
=======
- Added optional `config_settings` property to quam components indicating that they should be called before/after other components when generating QUA configuration
- Added support for the new Octave API.
- Added support for `Literal` types in QuAM
>>>>>>> da63a14c

### Changed
- Changed `InOutIQChannel.input_offset_I/Q` to `InOutIQChannel.opx_input_offset_I/Q`
- Renamed `SingleChannel.output_offset` -> `SingleChannel.opx_output_offset`
- Pulse behaviour modifications to allow pulses to be attached to objects other than channels. Changes conist of following components
  - Added `pulse.channel`, which returns None if both its parent & grandparent is not a `Channel`
  - Rename `Pulse.full_name` -> `Pulse.name`.
    Raises error if `Pulse.channel` is None
    TODO Check if this causes issues
  - `Pulse.apply_to_config` does nothing if pulse has no channel
- Raise AttributeError if channel doesn't have a well-defined name.
  This happens if channel.id is not set, and channel.parent does not have a name either
- `Pulse.axis_angle` is now in radians instead of degrees.
- Channel offsets (e.g. `SingleChannel.opx_output_offset`) is None by default (see note in Fixed)
- Move `quam.components.superconducting_qubits` to `quam.examples.superconducting_qubits`
- Replaced `InOutIQChannel.measure` kwargs `I_var` and `Q_var` by `qua_vars` tuple
- `Pulse.id` is now an instance variable instead of a class variable
- Channel frequency converter default types are now `BaseFrequencyConverter` which has fewer attributes than `FrequencyConverter`. This is to make it compatible with the new Octave API.

### Fixed
- Don't raise instantiation error when required_type is not a class
- Add support for QuAM component sublist type: List[List[...]]
- Channel offsets (e.g. `SingleChannel.opx_output_offset`) are ensured to be unique, otherwise a warning is raised
  - Previously the offset could be overwritten when two channels share the same port
  - Default values are None, and they're only added if nonzero
  - If the offset is not specified in config at the end, it's manually added to be 0.0
- JSON serializer doesn't break if an item is added to ignore that isn't part of QuAM
- Allow `QuamDict` keys to be integers

## [0.2.2] -
### Added
- Overwriting a reference now raises an error. A referencing attribute must first be set to None

## [0.2.1] -
This release primarily targets Octave compatibility
### Changes
- `FrequencyConverter` and `LocalOscillator` both have a method `configure()` added
- Improve documentation of `IQChannel`, `InOutIQChannel`
- Various fixes to Octave, including removal of any code specific to a single QuAM setup
- Allow `expected_type` in `instantiate_attrs` to be overridden when `__class__` is provided.
- Remove `_value_annotation` when calling `get_dataclass_attr_annotation`
- Slightly expanded error message in `validate_obj_type`

## [0.2.0] -
### Changed
- Quam components now user `@quam_dataclass` decorator instead of `@dataclass(kw_only=True)`

## [0.1.1] -
Only registering changes from November 29th

### Added
- Add `Pulse.axis_angle` for most pulses that specifies axis on IQ plane if defined
- Add `validate` kwarg to `pulse.play()`
- Add `InOutIQChannel.measure()`
- Add `ArbitraryWeightsReadoutPulse`

### Changed
- `InOutIQChannel.frequency_converter_down` default is None
- Change `ConstantReadoutPulse` -> `ConstantWeightsReadoutPulse`

### Fixed<|MERGE_RESOLUTION|>--- conflicted
+++ resolved
@@ -1,16 +1,17 @@
+## [Unreleased]
+### Added
+- Add optional `config_settings` property to quam components indicating that they should be called before/after other components when generating QUA configuration
+- Added `InOutIQChannel.measure_accumulated/sliced`
+- Added `StandardReadoutPulse`. All readout pulses can now be created simply by inheriting from the `StandardReadoutPulse` and the non-readout variant.
+
 
 ## [0.3.0]
 ### Added
 - Added InOutSingleChannel
-<<<<<<< HEAD
-- Add optional `config_settings` property to quam components indicating that they should be called before/after other components when generating QUA configuration
-- Added `InOutIQChannel.measure_accumulated/sliced`
-- Added `StandardReadoutPulse`. All readout pulses can now be created simply by inheriting from the `StandardReadoutPulse` and the non-readout variant.
-=======
 - Added optional `config_settings` property to quam components indicating that they should be called before/after other components when generating QUA configuration
 - Added support for the new Octave API.
 - Added support for `Literal` types in QuAM
->>>>>>> da63a14c
+
 
 ### Changed
 - Changed `InOutIQChannel.input_offset_I/Q` to `InOutIQChannel.opx_input_offset_I/Q`
