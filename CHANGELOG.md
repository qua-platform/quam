## [Unreleased]

### Added

- Added `CosineBipolarPulse`
- Added `FEMPortsContainer` and `OPXPlusPortsContainer` for centralized port management
- Added `BasicFEMQuam` and `BasicOPXPlusQuam` classes with integrated port containers
- Added helper function `_create_port_property_deprecation_message()` to provide detailed migration guidance in deprecation warnings
- Added `quam.serialization.include_defaults` config field to control whether default values are included in serialized JSON (defaults to `True`)
- Added v2→v3 config migration with automatic upgrade support for the new serialization settings

### Changed

- **Breaking Change**: Default serialization behavior changed from excluding defaults to including them for more explicit state representation
- Config version bumped from v2 to v3
- Restructured config to use nested `serialization` subcategory under `quam` config section
- Priority chain for resolving `include_defaults` setting:
  1. Explicit parameter to `save()` or `to_dict()`
  2. `JSONSerialiser` instance value
  3. Config setting `quam.serialization.include_defaults`
  4. Fallback to `True` (default behavior)
- Enhanced deprecation warnings for channel-level port properties to include migration examples with code snippets
- Improved docstring return type formatting in serialization (`quam/serialisation/json.py`) and utility modules (`quam/utils/string_reference.py`)
- Expanded documentation for channel-ports.md with comprehensive examples of port container usage

### Deprecated

- `SingleChannel.opx_output_offset` - Use `Port.offset` instead
- `SingleChannel.filter_fir_taps` - Use `Port.feedforward_filter` instead
- `SingleChannel.filter_iir_taps` - Use `Port.feedback_filter` instead
- `DigitalOutputChannel.shareable` - Use `Port.shareable` instead
- `DigitalOutputChannel.inverted` - Use `Port.inverted` instead

All deprecated properties now show migration guidance with code examples. See [Port documentation](https://qua-platform.github.io/quam/components/channel-ports/) for migration details.

### Fixed

- Fixed `Pulse.digital_marker` not being converted to a list in the config generation
<<<<<<< HEAD
- Fixed `QuamBase.set_at_reference` not working for list index references
=======
- Fixed passing follow_references and include_defaults kwargs to super().to_dict() in QuamDict.to_dict() method
- Fixed qubit and qubit-pair reference issues
>>>>>>> b2d6d643

## [0.4.2]

### Added

- Added `duration` and `fidelity` as optional parameters to `QuamMacro`
- Added new pulses: `FlatTopBlackmanPulse`, `BlackmanIntegralPulse`, `FlatTopTanhPulse`, `FlatTopCosinePulse`

### Changed

- `JSONSerialiser.load()` now skips hidden directories when loading from a directory

### Fixed

- Fixed `QuamBase.get_attr_name()` failing when an attribute was a reference.
- Fixed arbitrary waveforms on IQ/MW channels not converting Q component to list consistently
- Updated `outputPulseParameters` to `timeTaggingParameters` for `TimeTaggingAddon`, following deprecation in `qm-qua 1.2.2a3`
- Changed default `time_of_flight` from 24 ns to 140 ns to fix error on newer qm-qua versions
  - 140 ns seems like a reasonable default for most channels
- Fixed type annotation issue in `QuamRoot.load()` method causing linting errors for subclasses like `BasicQuam`
- Fixed `Pulse.waveform_function` return type being wrong
- Compatibility with qm-qua 1.2.3: Updated channel measure command to explicitly pass `adc_stream`
- Removed all private imports from `qm.qua`
- Fixed float-to-int coercion during component instantiation

## [0.4.0]

### Added

- Add support for qubit-level components and gate implementations
  - Add `QuantumComponent` and subclasses `Qubit` and `QubitPair`.
    These introduce qubit-level objects to interfacce with circuit-level languages.
  - Add qubit-level macros (`BaseMacro`, `QuamMacro`, `QubitMacro`, `QubitPairMacro`, `PulseMacro`) that implementations for gate operations.
  - Add `OperationsRegistry` to register gate-level operations.
  - See documentation for details.
- Add `Channel.reset_if_phase()` which matches the QUA command `reset_if_phase(element)`
- Add the QUAM config, which can be called from the terminal command `quam config`.
  This enables adding a default QUAM state path
- Add config entry `raise_error_missing_reference` to raise error if a reference is missing, rather than a warning
- Add the following properties to the `JSONSerialiser`: `content_mapping`, `include_defaults`, and `state_path`.
- Add `quam.__version__`

### Changed

- `JSONSerialiser.content_mapping` structure has been changed from dict `{filename.json: [list of components]}` to `{component: filname.json}`. The previous format is still supported although this raises a warning
- Remove implicit support for content mapping structure `{filename.json: component} (note the lack of a list). This used to be supported even though it was never mentioned.
- The default state path for a `QuamRoot` is now retrieved from the environment variable `QUAM_STATE_PATH`, and if this doesn't exist, from the quam config.
- Add `__class__` to serialisation (`to_dict` method), even if the target class matches the expected type
- If a specific class can't be imported during instantiation, a warning will be raised and it will load the default class (specified by the type hint) instead
- QuAM has been renamed to QUAM
  - Some root classes have been renamed to CamelCase (e.g. `BasicQuAM` -> `BasicQuam`)
- Deprecate Quam component method`get_unreferenced_value` in favor of naming `get_raw_value`

## [0.3.10]

### Changed

- `QuamBase.generate_config()` now returns a `DictQuaConfig` instead of a `Dict[str, Any]`
  This provides type hints for the generated config.
- Add `MWFEMAnalogInputPort.gain_db` to allow for setting the gain of the analog input port
- Removed warning when multiple QuamRoot objects are instantiated
- Added `SingleChannel.exponential_filter` in compliance with QOP 3.3.
- Deprecated `SingleChannel.filter_iir_taps` in favor of `SingleChannel.exponential_filter` for the LF-FEM

### Fixed

- Fixed `QuamBase.iterate_components()` arg `skip_elems` having the wrongtype
- Deprecated `thread` argument in favor of `core` in `Channel` when qm >= 1.2.2
- Fixed `MWFEMAnalogOutputPort.upconverters` not being converted to a dict in the config
- Fixed QUA type import errors due to qm-qua 1.2.2 changing type locations

## [0.3.9]

### Added

- Added `QuamBase.set_at_reference` to set a value at a reference
- Added `string_reference.get_parent_reference` to get the parent reference of a string reference
- Added `FrequencyConverter.LO_frequency` setter which updates the local oscillator frequency
- Added optional `relative_path` to method `QuamBase.get_reference()`
- Added support for multiple QuamRoot objects
- Added `QuamBase.get_root()` to get the QuamRoot object of a component

### Changed

- `Pulse.integration_weights` now defaults to `#./default_integration_weights`, which returns [(1, pulse.length)]

### Fixed

- Fixed issues with parameters being references in a QuamRoot object
- Fixed `MWFEMAnalogOutputPort.upconverters` not having the correct type
- A warning is raised if a new `QuamRoot` instance is created while a previous one exists.
- Fixed `MWFEMAnalogOutputPort.upconverters` not being converted to a dict in the config
- Fixed: Improve error message when instantiating: list or dict expected but a different type is provided
- `MWChannel.upconverter_frequency` and `MWChannel.LO_frequency` now correctly return the upconverter frequency from the `opx_output` port, supporting both `upconverter_frequency` and `upconverters` specifications.

## [0.3.8]

### Added

- Added time tagging to channels
- Added support for Python 3.12

### Removed

- Removed support for Python 3.8
- Added `Pulse.play()` method

### Fixed

- Change location of port feedforward and feedback filters in config
- Convert port crosstalk to dict in config, fixing deepcopy issues

## [0.3.7]

### Added

- Added `WaveformPulse` to allow for pre-defined waveforms.

## [0.3.6]

### Changed

- Modified `MWChannel` to also have `RF_frequency` and `LO_frequency` to match the signature of `IQChannel`.
  This is done by letting both inherit from a new base class `_OutComplexChannel`.

## [0.3.5]

### Added

- Added `DragCosinePulse`.
- Added support for sticky channels through the `StickyChannelAddon` (see documentation)
- Added `Channel.thread`, which defaults to None
- QUAM can now be installed through PyPi

### Changed

- Aded ports for different hardware. As a consequence we now also support the LF-FEM and MW-FEM
- `Channel` is now an abstract base class.
- Moved `intermediate_frequency` to `Channel` from `SingleChannel/IQChannel`.
  The default is `None`. A consequence of this is that `SingleChannel` no longer adds
  `intermediate_frequency` to the config if it's not set.

## [0.3.4]

### Added

- Added `Channel.frame_rotation_2pi` to allow for frame rotation in multiples of 2pi
- Added `Channel.update_frequency` to allow for updating the frequency of a channel
- Added `OctaveOld.connectivity` as it was needed for (deprecated) compatibility with multiple OPX instruments

### Changed

- Allow `QuamBase.get_reference(attr)` to return a reference of one of its attributes
- Octave RF input 2 has `LO_source = "external"` by default
- Rename `DragPulse -> DragGaussianPulse`, deprecate `DragPulse`

### Fixed

- Fix quam object instantiation error when a parameter type uses pipe operator
- Allow int keys to be serialised / loaded in QuAM using JSONSerialiser
- Fix type `OctaveUpconverter.triggered_reersed` -> `OctaveUpconverter.triggered_reversed`
- Fix tuples not being instantiated properly in specific circumstances
- Fix filter_fir/iir_taps being passed as QuamList when generating config, resulting in an error due to parent reassignment
- Fix warning messages in QuamComponent instantiation

## [0.3.3]

### Added

- Added the following parameters to `IQChannel`: `RF_frequency`, `LO_frequency`, `intermediate_frequency`
- Added the following properties to `IQChannel`: `inferred_RF_frequency`, `inferred_LO_frequency`, `inferred_intermediate_frequency`
  These properties can be attached to the relevant parameters to infer the frequency from the remaining two parameters.
- Added `IQChannel.inferred_RF/LO/intermediate_frequency`
  These can be used to infer the frequency from the remaining two frequencies

### Changed

- Deprecated the `rf_frequency` property in favor of the `RF_frequency` parameter in `IQChannel`
- Added channel types: `InSingleChannel`, `InIQChannel`, `InSingleOutIQChannel`, `InIQOutSingleChannel`
- Restructured channels to allow for other channel types.
- `IQChannel` now has all three frequency parameters: `RF_frequency`, `LO_frequency`, `intermediate_frequency`
- Deprecated `IQChannel.rf_frequency` in favor of `IQChannel.RF_frequency`

### Fixed

- Fixed dataclass ClassVar parameters being wrongly classified as optional or required dataclass args
- Made `ConstantReadoutPulse` a dataclass, and removed some wrong docstring

## [0.3.2]

### Added

- Added full QuAM documentation, including web hosting
- Added `BasicQuAM` to QuAM components

### Fixed

- Fix error where a numpy array of integration weights raises an error
- Fix instantiation of a dictionary where the value is a reference
- Fix optional parameters of a quam component parent class were sometimes categorized as a required parameter (ReadoutPulse)

## [0.3.1]

### Added

- Add optional `config_settings` property to quam components indicating that they should be called before/after other components when generating QUA configuration
- Added `InOutIQChannel.measure_accumulated/sliced`
- Added `ReadoutPulse`. All readout pulses can now be created simply by inheriting from the `ReadoutPulse` and the non-readout variant.
- Added `Channel.set_dc_offset`

### Changed

- Pulses with `pulse.axis_angle = None` are now compatible with an `IQChannel` as all signal on the I port.

### Fixed

- Switched channel `RF_inputs` and `RF_outputs` for Octave
- Loading QuAM components when the expected type is a union or the actual type is a list
  no longer raises an error
- The qua config entries from OctaveUpConverter entries I/Q_connection were of type
  QuamList, resulting in errors during deepcopy. Converted to tuple

## [0.3.0]

### Added

- Added InOutSingleChannel
- Added optional `config_settings` property to quam components indicating that they should be called before/after other components when generating QUA configuration
- Added support for the new Octave API.
- Added support for `Literal` types in QuAM

### Changed

- Changed `InOutIQChannel.input_offset_I/Q` to `InOutIQChannel.opx_input_offset_I/Q`
- Renamed `SingleChannel.output_offset` -> `SingleChannel.opx_output_offset`
- Pulse behaviour modifications to allow pulses to be attached to objects other than channels. Changes conist of following components
  - Added `pulse.channel`, which returns None if both its parent & grandparent is not a `Channel`
  - Rename `Pulse.full_name` -> `Pulse.name`.
    Raises error if `Pulse.channel` is None
    TODO Check if this causes issues
  - `Pulse.apply_to_config` does nothing if pulse has no channel
- Raise AttributeError if channel doesn't have a well-defined name.
  This happens if channel.id is not set, and channel.parent does not have a name either
- `Pulse.axis_angle` is now in radians instead of degrees.
- Channel offsets (e.g. `SingleChannel.opx_output_offset`) is None by default (see note in Fixed)
- Move `quam.components.superconducting_qubits` to `quam.examples.superconducting_qubits`
- Replaced `InOutIQChannel.measure` kwargs `I_var` and `Q_var` by `qua_vars` tuple
- `Pulse.id` is now an instance variable instead of a class variable
- Channel frequency converter default types are now `BaseFrequencyConverter` which has fewer attributes than `FrequencyConverter`. This is to make it compatible with the new Octave API.

### Fixed

- Don't raise instantiation error when required_type is not a class
- Add support for QuAM component sublist type: List[List[...]]
- Channel offsets (e.g. `SingleChannel.opx_output_offset`) are ensured to be unique, otherwise a warning is raised
  - Previously the offset could be overwritten when two channels share the same port
  - Default values are None, and they're only added if nonzero
  - If the offset is not specified in config at the end, it's manually added to be 0.0
- JSON serializer doesn't break if an item is added to ignore that isn't part of QuAM
- Allow `QuamDict` keys to be integers

## [0.2.2] -

### Added

- Overwriting a reference now raises an error. A referencing attribute must first be set to None

## [0.2.1] -

This release primarily targets Octave compatibility

### Changes

- `FrequencyConverter` and `LocalOscillator` both have a method `configure()` added
- Improve documentation of `IQChannel`, `InOutIQChannel`
- Various fixes to Octave, including removal of any code specific to a single QuAM setup
- Allow `expected_type` in `instantiate_attrs` to be overridden when `__class__` is provided.
- Remove `_value_annotation` when calling `get_dataclass_attr_annotation`
- Slightly expanded error message in `validate_obj_type`

## [0.2.0] -

### Changed

- Quam components now user `@quam_dataclass` decorator instead of `@dataclass(kw_only=True)`

## [0.1.1] -

Only registering changes from November 29th

### Added

- Add `Pulse.axis_angle` for most pulses that specifies axis on IQ plane if defined
- Add `validate` kwarg to `pulse.play()`
- Add `InOutIQChannel.measure()`
- Add `ArbitraryWeightsReadoutPulse`

### Changed

- `InOutIQChannel.frequency_converter_down` default is None
- Change `ConstantReadoutPulse` -> `ConstantWeightsReadoutPulse`

### Fixed<|MERGE_RESOLUTION|>--- conflicted
+++ resolved
@@ -36,12 +36,9 @@
 ### Fixed
 
 - Fixed `Pulse.digital_marker` not being converted to a list in the config generation
-<<<<<<< HEAD
 - Fixed `QuamBase.set_at_reference` not working for list index references
-=======
 - Fixed passing follow_references and include_defaults kwargs to super().to_dict() in QuamDict.to_dict() method
 - Fixed qubit and qubit-pair reference issues
->>>>>>> b2d6d643
 
 ## [0.4.2]
 
