import dataclasses
from dataclasses import dataclass, fields, is_dataclass
import functools
import sys
import warnings
from typing import Dict, Union, get_type_hints


__all__ = ["patch_dataclass", "get_dataclass_attr_annotations"]


class REQUIRED:
    """Flag used by `quam_dataclass` when a required dataclass arg needs a kwarg"""

    ...


def get_dataclass_attr_annotations(
    cls_or_obj: Union[type, object]
) -> Dict[str, Dict[str, type]]:
    """Get the attributes and annotations of a dataclass

    Args:
        cls: The dataclass to get the attributes of.

    Returns:
        A dictionary where the keys are "required", "optional" and "allowed".
            - "required": Required attributes of the class.
            - "optional": Optional attributes of the class, i.e. with a default value.
            - "allowed": allowed attributes of the class := "required" + "optional".
        For each key, the values are dictionaries with the attribute names as keys
        and the attribute types as values.
    """

    annotated_attrs = get_type_hints(cls_or_obj)

    annotated_attrs.pop("_root", None)
    annotated_attrs.pop("_references", None)
    annotated_attrs.pop("_skip_attrs", None)
    annotated_attrs.pop("parent", None)
<<<<<<< HEAD
    annotated_attrs.pop("config_settings", None)
=======
    annotated_attrs.pop("_value_annotation", None)
    annotated_attrs.pop("_initialized", None)
>>>>>>> 3247e837

    attr_annotations = {"required": {}, "optional": {}}
    for attr, attr_type in annotated_attrs.items():
        # TODO Try to combine with third elif statement
        if getattr(cls_or_obj, attr, None) is REQUIRED:  # See "patch_dataclass()"
            if attr not in getattr(cls_or_obj, "__dataclass_fields__", {}):
                attr_annotations["required"][attr] = attr_type
            else:
                field_attr = cls_or_obj.__dataclass_fields__[attr]
                if field_attr.default_factory is not dataclasses.MISSING:
                    attr_annotations["optional"][attr] = attr_type
                else:
                    attr_annotations["required"][attr] = attr_type
        elif hasattr(cls_or_obj, attr):
            attr_annotations["optional"][attr] = attr_type
        elif attr in getattr(cls_or_obj, "__dataclass_fields__", {}):
            data_field = cls_or_obj.__dataclass_fields__[attr]
            if data_field.default_factory is not dataclasses.MISSING:
                attr_annotations["optional"][attr] = attr_type
            else:
                attr_annotations["required"][attr] = attr_type
        else:
            attr_annotations["required"][attr] = attr_type
    attr_annotations["allowed"] = {
        **attr_annotations["required"],
        **attr_annotations["optional"],
    }
    return attr_annotations


def dataclass_field_has_default(field: dataclasses.field) -> bool:
    """Check if a dataclass field has a default value"""
    if field.default is not dataclasses.MISSING:
        return True
    elif field.default_factory is not dataclasses.MISSING:
        return True
    return False


def dataclass_has_default_fields(cls) -> bool:
    """Check if dataclass has any default fields"""
    fields = dataclasses.fields(cls)
    fields_default = any(dataclass_field_has_default(field) for field in fields)
    return fields_default


def handle_inherited_required_fields(cls):
    """Adds a default REQUIRED flag for dataclass fields when necessary

    see quam_dataclass docs for details
    """
    if not is_dataclass(cls):
        return

    # Check if dataclass has default fields
    fields_required = dataclass_has_default_fields(cls)
    if not fields_required:
        return

    # Check if class (not parents) has required fields
    required_attrs = [attr for attr in cls.__annotations__ if attr not in cls.__dict__]
    for attr in required_attrs:
        setattr(cls, attr, REQUIRED)


def _quam_patched_dataclass(cls=None, kw_only: bool = False, eq: bool = True):
    """Patch around Python dataclass to ensure that dataclass subclassing works

    Prior to Python 3.10, it was not possible for a dataclass to be a subclass of
    another dataclass when
    - the parent dataclass has an arg with default
    - the child dataclass has a required arg

    From Python 3.10, this was fixed by including the flag @dataclass(kw_only=True).
    To ensure QuAM remains compatible with Python <3.10, we include a method to patch
    the dataclass such that it still works in the case described above.

    We achieve this by first checking if the above condition is met. If so, all the
    args without a default value receive a default REQUIRED flag. The post_init method
    is then overridden such that an error is raised whenever an attribute still has
    the REQUIRED flag after instantiation.

    The python dataclass can be overridden by calling patch_dataclass.
    """
    if cls is None:
        return functools.partial(_quam_patched_dataclass, kw_only=kw_only, eq=eq)

    handle_inherited_required_fields(cls)

    post_init_method = getattr(cls, "__post_init__", None)

    def __post_init__(self, *args, **kwargs):
        with warnings.catch_warnings():  # Ignore warnings of failed references
            warnings.filterwarnings("ignore", category=UserWarning)
            for f in fields(self):
                if getattr(self, f.name, None) is REQUIRED:
                    raise TypeError(
                        f"Please provide {cls.__name__}.{f.name} as it is a"
                        " required arg"
                    )

        if post_init_method is not None:
            post_init_method(self, *args, **kwargs)

    cls.__post_init__ = __post_init__
    cls_dataclass = dataclass(cls, eq=False)

    return cls_dataclass


def patch_dataclass(module_name):
    """Patch Python dataclass within a file to allow subclasses have args

    Note:
        Patch is only applied when Python < 3.10.

    Note:
        This function should be called at the top of a file, before dataclasses are
        defined:
        ```
        patch_dataclass(__name__)  # Ensure dataclass "kw_only" also works with python < 3.10
        ```

    Prior to Python 3.10, it was not possible for a dataclass to be a subclass of
    another dataclass when
    - the parent dataclass has an arg with default
    - the child dataclass has a required arg

    From Python 3.10, this was fixed by including the flag @dataclass(kw_only=True).
    To ensure QuAM remains compatible with Python <3.10, we include a method to patch
    the dataclass such that it still works in the case described above.

    We achieve this by first checking if the above condition is met. If so, all the
    args without a default value receive a default REQUIRED flag. The post_init method
    is then overridden such that an error is raised whenever an attribute still has
    the REQUIRED flag after instantiation.

    Note:
        The python dataclass is patched in a non-standard way by calling `setattr`
        on the module. This is done to ensure that the patch is not recognized by any
        static analysis tools, such as mypy. This is necessary as mypy otherwise will
        no longer recognize the dataclass as a dataclass.
    """
    DeprecationWarning(
        "patch_dataclass is deprecated and will be removed in QuAM v1.0. "
        "Please use 'from quam.core import quam_dataclass' as a decorator instead of "
        "the regular Python dataclass."
    )
    if sys.version_info.minor < 10:
        setattr(sys.modules[module_name], "dataclass", _quam_patched_dataclass)<|MERGE_RESOLUTION|>--- conflicted
+++ resolved
@@ -38,12 +38,9 @@
     annotated_attrs.pop("_references", None)
     annotated_attrs.pop("_skip_attrs", None)
     annotated_attrs.pop("parent", None)
-<<<<<<< HEAD
     annotated_attrs.pop("config_settings", None)
-=======
     annotated_attrs.pop("_value_annotation", None)
     annotated_attrs.pop("_initialized", None)
->>>>>>> 3247e837
 
     attr_annotations = {"required": {}, "optional": {}}
     for attr, attr_type in annotated_attrs.items():
