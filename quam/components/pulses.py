--- conflicted
+++ resolved
@@ -293,13 +293,7 @@
 
     @property
     def integration_weights_names(self):
-<<<<<<< HEAD
-        return [f"{self.name}{str_ref.DELIMITER}iw{k}" for k in [1, 2, 3]]
-=======
-        return [
-            f"{self.full_name}{str_ref.DELIMITER}{name}" for name in self._weight_labels
-        ]
->>>>>>> 3247e837
+        return [f"{self.name}{str_ref.DELIMITER}{name}" for name in self._weight_labels]
 
     @property
     def integration_weights_mapping(self):
