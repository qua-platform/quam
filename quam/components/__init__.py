--- conflicted
+++ resolved
@@ -13,11 +13,8 @@
     *hardware.__all__,
     *channels.__all__,
     *octave.__all__,
-<<<<<<< HEAD
     *virtual_gate_set.__all__,
-=======
     *quantum_components.__all__,
->>>>>>> ed05f2a5
     "pulses",
     "macro",
     "get_quam_config",
