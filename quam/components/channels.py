--- conflicted
+++ resolved
@@ -7,27 +7,19 @@
 from quam.utils import string_reference as str_ref
 
 
-<<<<<<< HEAD
-try:
-    from qm.qua import (
-        align,
-        amp,
-        play,
-        wait,
-        measure,
-        dual_demod,
-        declare,
-        fixed,
-        demod,
-    )
-    from qm.qua._type_hinting import *
-except ImportError:
-    print("Warning: qm.qua package not found, pulses cannot be played from QuAM.")
-=======
-from qm.qua import align, amp, play, wait, measure, dual_demod, declare, fixed
+from qm.qua import (
+    align,
+    amp,
+    play,
+    wait,
+    measure,
+    declare,
+    fixed,
+    demod,
+    dual_demod,
+)
 from qm.qua._type_hinting import *
 from qm.qua._dsl import _PulseAmp
->>>>>>> 59597a94
 
 
 __all__ = [
