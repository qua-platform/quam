from abc import ABC
from dataclasses import field
from typing import ClassVar, Dict, List, Optional, Sequence, Literal, Tuple, Union, Any
import warnings
from packaging.version import Version

import qm

from quam.components.hardware import BaseFrequencyConverter, Mixer, LocalOscillator
from quam.components.ports.digital_outputs import (
    DigitalOutputPort,
    OPXPlusDigitalOutputPort,
)
from quam.components.ports.analog_inputs import (
    LFAnalogInputPort,
    LFFEMAnalogInputPort,
    MWFEMAnalogInputPort,
    OPXPlusAnalogInputPort,
)
from quam.components.ports.analog_outputs import (
    LFAnalogOutputPort,
    LFFEMAnalogOutputPort,
    MWFEMAnalogOutputPort,
    OPXPlusAnalogOutputPort,
)
from quam.components.pulses import Pulse, BaseReadoutPulse
from quam.components.ports.digital_outputs import (
    FEMDigitalOutputPort,
)
from quam.core import QuamComponent, quam_dataclass
from quam.core.quam_classes import QuamDict
from quam.utils import string_reference as str_ref
from quam.utils.qua_types import (
    _PulseAmp,
    AmpValuesType,
    ChirpType,
    StreamType,
    ScalarInt,
    ScalarFloat,
    ScalarBool,
    QuaScalarInt,
    QuaVariableInt,
    QuaVariableFloat,
)

from qm.qua import (
    align,
    amp,
    play,
    wait,
    measure,
    declare,
    set_dc_offset,
    fixed,
    demod,
    dual_demod,
    update_frequency,
    frame_rotation,
    frame_rotation_2pi,
    time_tagging,
)




__all__ = [
    "Channel",
    "DigitalOutputChannel",
    "StickyChannelAddon",
    "TimeTaggingAddon",
    "SingleChannel",
    "InSingleChannel",
    "IQChannel",
    "InIQChannel",
    "InOutSingleChannel",
    "InOutIQChannel",
    "InSingleOutIQChannel",
    "InIQOutSingleChannel",
    "MWChannel",
    "InMWChannel",
    "InOutMWChannel",
]


LF_output_port_types = Union[
    LFFEMAnalogOutputPort,
    OPXPlusAnalogOutputPort,
    Tuple[str, int],
    Tuple[str, int, int],
]

LF_input_port_types = Union[
    LFFEMAnalogInputPort,
    OPXPlusAnalogInputPort,
    Tuple[str, int],
    Tuple[str, int, int],
]


@quam_dataclass
class DigitalOutputChannel(QuamComponent):
    """QuAM component for a digital output channel (signal going out of the OPX)

    Should be added to `Channel.digital_outputs` so that it's also added to the
    respective element in the QUA config.

    Args:
        opx_output (DigitalOutputPort): Channel output port from the OPX perspective,
            E.g. FEMDigitalOutputPort("con1", 1, 2)
        delay (int, optional): Delay in nanoseconds. An intrinsic negative delay of
            136 ns exists by default.
        buffer (int, optional): Digital pulses played to this element will be convolved
            with a digital pulse of value 1 with this length [ns].
        shareable (bool, optional): If True, the digital output can be shared with other
            QM instances. Default is False
        inverted (bool, optional): If True, the digital output is inverted.
            Default is False.
    ."""

    opx_output: Union[Tuple[str, int], Tuple[str, int, int], DigitalOutputPort]
    delay: int = None
    buffer: int = None

    shareable: bool = None
    inverted: bool = None

    def generate_element_config(self) -> Dict[str, int]:
        """Generates the config entry for a digital channel in the QUA config.

        This config entry goes into:
        config.elements.<element_name>.digitalInputs.<opx_output[1]>

        Returns:
            Dict[str, int]: The digital channel config entry.
                Contains "port", and optionally "delay", "buffer" if specified
        """
        if isinstance(self.opx_output, DigitalOutputPort):
            opx_output = self.opx_output.port_tuple
        else:
            opx_output = tuple(self.opx_output)

        digital_cfg: Dict[str, Any] = {"port": opx_output}
        if self.delay is not None:
            digital_cfg["delay"] = self.delay
        if self.buffer is not None:
            digital_cfg["buffer"] = self.buffer
        return digital_cfg

    def apply_to_config(self, config: dict) -> None:
        """Adds this DigitalOutputChannel to the QUA configuration.

        config.controllers.<controller_name>.digital_outputs.<port> will be updated
        with the shareable and inverted settings of this channel if specified.

        See [`QuamComponent.apply_to_config`][quam.core.quam_classes.QuamComponent.apply_to_config]
        for details.
        """
        if isinstance(self.opx_output, DigitalOutputPort):
            if self.shareable is not None:
                warnings.warn(
                    f"Property {self.name}.shareable (={self.shareable}) is ignored "
                    "because it should be set in {self.name}.opx_output.shareable"
                )
            if self.inverted is not None:
                warnings.warn(
                    f"Property {self.name}.inverted (={self.inverted}) is ignored "
                    "because it should be set in {self.name}.opx_output.inverted"
                )
            return

        shareable = self.shareable if self.shareable is not None else False
        inverted = self.inverted if self.inverted is not None else False
        if len(self.opx_output) == 2:
            digital_output_port = OPXPlusDigitalOutputPort(
                *self.opx_output, shareable=shareable, inverted=inverted
            )
        else:
            digital_output_port = FEMDigitalOutputPort(
                *self.opx_output, shareable=shareable, inverted=inverted
            )
        digital_output_port.apply_to_config(config)


@quam_dataclass
class StickyChannelAddon(QuamComponent):
    """Addon to make channels sticky.

    Args:
        duration (int): The ramp to zero duration, in ns.
        enabled (bool, optional): If False, the sticky parameters are not applied.
            Default is True.
        analog (bool, optional): If False, the sticky parameters are not applied to
            analog outputs. Default is True.
        digital (bool, optional): If False, the sticky parameters are not applied to
            digital outputs. Default is True.
    """

    duration: int
    enabled: bool = True
    analog: bool = True
    digital: bool = True

    @property
    def channel(self) -> Optional["Channel"]:
        """If the parent is a channel, returns the parent, otherwise returns None."""
        if isinstance(self.parent, Channel):
            return self.parent
        else:
            return

    @property
    def config_settings(self):
        if self.channel is not None:
            return {"after": [self.channel]}

    def apply_to_config(self, config: dict) -> None:
        if self.channel is None:
            return

        if not self.enabled:
            return

        config["elements"][self.channel.name]["sticky"] = {
            "analog": self.analog,
            "digital": self.digital,
            "duration": self.duration,
        }


@quam_dataclass
class TimeTaggingAddon(QuamComponent):
    """Addon to perform time tagging on a channel.

    Args:
        signal_threshold (float, optional): The signal threshold in volts.
            If not specified, the default value is 800 / 4096 ≈ 0.195 V.
        signal_polarity (Literal["above", "below"]): The polarity of the signal
            threshold. Default is "below".
        derivative_threshold (float, optional): The derivative threshold in volts/ns.
            If not specified, the default value is 300 / 4096 ≈ 0.073 V/ns.
        derivative_polarity (Literal["above", "below"]): The polarity of the derivative
            threshold. Default is "below".

    For details see [Time Tagging](https://docs.quantum-machines.co/latest/docs/Guides/features/#time-tagging)
    """

    signal_threshold: float = 800 / 4096
    signal_polarity: Literal["above", "below"] = "below"
    derivative_threshold: float = 300 / 4096
    derivative_polarity: Literal["above", "below"] = "below"
    enabled: bool = True

    @property
    def channel(self) -> Optional["Channel"]:
        """If the parent is a channel, returns the parent, otherwise returns None."""
        if isinstance(self.parent, Channel):
            return self.parent
        else:
            return

    @property
    def config_settings(self):
        if self.channel is not None:
            return {"after": [self.channel]}

    def apply_to_config(self, config: dict) -> None:
        if self.channel is None:
            return

        if not self.enabled:
            return

        if self.signal_threshold is not None and abs(self.signal_threshold) > 1:
            raise ValueError("TimeTaggingAddon.signal_threshold must be a voltage")
        # TODO should we also check derivative threshold? What should the max value be?

        ch_cfg = config["elements"][self.channel.name]
        ch_cfg["outputPulseParameters"] = {
            "signalThreshold": int(self.signal_threshold * 4096),
            "signalPolarity": self.signal_polarity,
            "derivativeThreshold": int(self.derivative_threshold * 4096),
            "derivativePolarity": self.derivative_polarity,
        }


@quam_dataclass
class Channel(QuamComponent, ABC):
    """Base QuAM component for a channel, can be output, input or both.

    Args:
        operations (Dict[str, Pulse]): A dictionary of pulses to be played on this
            channel. The key is the pulse label (e.g. "X90") and value is a Pulse.
        id (str, int): The id of the channel, used to generate the name.
            Can be a string, or an integer in which case it will add
            `Channel._default_label`.
        sticky (Sticky): Optional sticky parameters for the channel, i.e. defining
            whether successive pulses are applied w.r.t the previous pulse or w.r.t 0 V.
            If not specified, this channel is not sticky.
        digital_outputs (Dict[str, DigitalOutputChannel]): A dictionary of digital
            output channels to be used on this channel. The key is the label of the
            digital output channel (e.g. "DO1") and the value is a DigitalOutputChannel.
        intermediate_frequency (float, optional): The intermediate frequency of the
            channel in Hz. If not specified, the intermediate frequency is zero.
        core (str, optional): The core to use for the channel, useful when sharing a
            core between channels. If not specified, the core is assigned automatically.
        thread (str, optional): The channel core, duplicate of 'core' argument, and
            deprecated from qm.qua >= 1.2.2.
    """

    operations: Dict[str, Pulse] = field(default_factory=dict)

    id: Union[str, int] = None
    _default_label: ClassVar[str] = "ch"  # Used to determine name from id

    digital_outputs: Dict[str, DigitalOutputChannel] = field(default_factory=dict)
    sticky: Optional[StickyChannelAddon] = None
    intermediate_frequency: Optional[float] = None

    thread: Optional[str] = None
    core: Optional[str] = None

    @property
    def name(self) -> str:
        cls_name = self.__class__.__name__

        if self.id is not None:
            if str_ref.is_reference(self.id):
                raise AttributeError(
                    f"{cls_name}.name cannot be determined. "
                    f"Please either set {cls_name}.id to a string or integer, "
                    f"or {cls_name} should be an attribute of another QuAM component."
                )
            if isinstance(self.id, str):
                return self.id
            else:
                return f"{self._default_label}{self.id}"
        if self.parent is None:
            raise AttributeError(
                f"{cls_name}.name cannot be determined. "
                f"Please either set {cls_name}.id to a string or integer, "
                f"or {cls_name} should be an attribute of another QuAM component with "
                "a name."
            )
        if isinstance(self.parent, QuamDict):
            return self.parent.get_attr_name(self)
        if not hasattr(self.parent, "name"):
            raise AttributeError(
                f"{cls_name}.name cannot be determined. "
                f"Please either set {cls_name}.id to a string or integer, "
                f"or {cls_name} should be an attribute of another QuAM component with "
                "a name."
            )
        return f"{self.parent.name}{str_ref.DELIMITER}{self.parent.get_attr_name(self)}"

    @property
    def pulse_mapping(self):
        return {label: pulse.pulse_name for label, pulse in self.operations.items()}

    def play(
        self,
        pulse_name: str,
        amplitude_scale: Union[float, List[float], AmpValuesType] = None,
        duration: ScalarInt = None,
        condition: ScalarBool = None,
        chirp: ChirpType = None,
        truncate: ScalarInt = None,
        timestamp_stream: StreamType = None,
        continue_chirp: bool = False,
        target: str = "",
        validate: bool = True,
    ):
        """Play a pulse on this channel.

        Args:
            pulse_name (str): The name of the pulse to play. Should be registered in
                `self.operations`.
            amplitude_scale (Union[float, AmpValuesType]): Amplitude scale of the pulse.
                Can be either a float, or qua.amp(float).
            duration (Scalar[int]): Duration of the pulse in units of the
                clock cycle (4ns). If not provided, the default pulse duration will be
                used. It is possible to dynamically change the duration of both constant
                and arbitrary pulses. Arbitrary pulses can only be stretched, not
                compressed
            chirp (Union[(list[int], str), (int, str)]): Allows to perform
                piecewise linear sweep of the element's intermediate
                frequency in time. Input should be a tuple, with the 1st
                element being a list of rates and the second should be a
                string with the units. The units can be either: 'Hz/nsec',
                'mHz/nsec', 'uHz/nsec', 'pHz/nsec' or 'GHz/sec', 'MHz/sec',
                'KHz/sec', 'Hz/sec', 'mHz/sec'.
            truncate (Scalar[int]): Allows playing
                only part of the pulse, truncating the end. If provided,
                will play only up to the given time in units of the clock
                cycle (4ns).
            condition (A logical expression to evaluate.): Will play analog
                pulse only if the condition's value is true. Any digital
                pulses associated with the operation will always play.
            timestamp_stream (Union[str, _ResultSource]): (Supported from
                QOP 2.2) Adding a `timestamp_stream` argument will save the
                time at which the operation occurred to a stream. If the
                `timestamp_stream` is a string ``label``, then the timestamp
                handle can be retrieved with
                `qm._results.JobResults.get` with the same ``label``.
            validate (bool): If True (default), validate that the pulse is registered
                in Channel.operations

        Note:
            The `element` argument from `qm.qua.play()`is not needed, as it is
            automatically set to `self.name`.

        """
        if validate and pulse_name not in self.operations:
            raise KeyError(
                f"Operation '{pulse_name}' not found in channel '{self.name}'"
            )

        if amplitude_scale is not None:
            if isinstance(amplitude_scale, _PulseAmp):
                warnings.warn(
                    "Setting amplitude_scale=amp(...) is deprecated, please "
                    "pass a float or list of floats instead",
                    DeprecationWarning,
                )
            elif isinstance(amplitude_scale, Sequence):
                amplitude_scale = amp(*amplitude_scale)
            else:
                amplitude_scale = amp(amplitude_scale)
            pulse = pulse_name * amplitude_scale
        else:
            pulse = pulse_name

        # At the moment, self.name is not defined for Channel because it could
        # be a property or dataclass field in a subclass.
        # # TODO Find elegant solution for Channel.name.
        play(
            pulse=pulse,
            element=self.name,
            duration=duration,
            condition=condition,
            chirp=chirp,
            truncate=truncate,
            timestamp_stream=timestamp_stream,
            continue_chirp=continue_chirp,
            target=target,
        )

    def wait(self, duration: ScalarInt, *other_elements: Union[str, "Channel"]):
        """Wait for the given duration on all provided elements without outputting anything.

        Duration is in units of the clock cycle (4ns)

        Args:
            duration (Scalar[int]): time to wait in units of the clock cycle
                (4ns). Range: [4, $2^{31}-1$] in steps of 1.
            *other_elements (Union[str,sequence of str]): elements to wait on,
                in addition to this channel

        Warning:
            In case the value of this is outside the range above, unexpected results may occur.

        Note:
            The current channel element is always included in the wait operation.

        Note:
            The purpose of the `wait` operation is to add latency. In most cases, the
            latency added will be exactly the same as that specified by the QUA variable or
            the literal used. However, in some cases an additional computational latency may
            be added. If the actual wait time has significance, such as in characterization
            experiments, the actual wait time should always be verified with a simulator.
        """
        other_elements_str = [
            element if isinstance(element, str) else str(element)
            for element in other_elements
        ]
        wait(duration, self.name, *other_elements_str)

    def align(self, *other_elements):
        if not other_elements:
            align()
        else:
            other_elements_str = [
                element if isinstance(element, str) else str(element)
                for element in other_elements
            ]
            align(self.name, *other_elements_str)

    def update_frequency(
        self,
        new_frequency: ScalarInt,
        units: str = "Hz",
        keep_phase: bool = False,
    ):
        """Dynamically update the frequency of the associated oscillator.

        This changes the frequency from the value defined in the channel.

        The behavior of the phase (continuous vs. coherent) is controlled by the
        ``keep_phase`` parameter and is discussed in the documentation.

        Args:
            new_frequency (Scalar[int]): The new frequency value to set
                in units set by ``units`` parameter. In steps of 1.
            units (str): units of new frequency. Useful when sub-Hz
                precision is required. Allowed units are "Hz", "mHz", "uHz",
                "nHz", "pHz"
            keep_phase (bool): Determine whether phase will be continuous
                through the change (if ``True``) or it will be coherent,
                only the frequency will change (if ``False``).

        Example:
            ```python
            with program() as prog:
                update_frequency("q1", 4e6) # will set the frequency to 4 MHz

                ### Example for sub-Hz resolution
                # will set the frequency to 100 Hz (due to casting to int)
                update_frequency("q1", 100.7)

                # will set the frequency to 100.7 Hz
                update_frequency("q1", 100700, units='mHz')
            ```
        """
        update_frequency(self.name, new_frequency, units, keep_phase)

    def frame_rotation(self, angle: ScalarFloat):
        r"""Shift the phase of the channel element's oscillator by the given angle.

        This is typically used for virtual z-rotations.

        Note:
            The fixed point format of QUA variables of type fixed is 4.28, meaning the
            phase must be between $-8$ and $8-2^{28}$. Otherwise the phase value will be
            invalid. It is therefore better to use `frame_rotation_2pi()` which avoids
            this issue.

        Note:
            The phase is accumulated with a resolution of 16 bit.
            Therefore, *N* changes to the phase can result in a phase (and amplitude)
            inaccuracy of about :math:`N \cdot 2^{-16}`. To null out this accumulated
            error, it is recommended to use `reset_frame(el)` from time to time.

        Args:
            angle (Scalar[float]): The angle to add to the current
                phase (in radians)
            *elements (str): a single element whose oscillator's phase will
                be shifted. multiple elements can be given, in which case
                all of their oscillators' phases will be shifted

        """
        frame_rotation(angle, self.name)

    def frame_rotation_2pi(self, angle: ScalarFloat):
        r"""Shift the phase of the oscillator associated with an element by the given
        angle in units of 2pi radians.

        This is typically used for virtual z-rotations.

        Note:
            Unlike the case of frame_rotation(), this method performs the 2-pi radian
            wrap around of the angle automatically.

        Note:
            The phase is accumulated with a resolution of 16 bit.
            Therefore, *N* changes to the phase can result in a phase inaccuracy of
            about :math:`N \cdot 2^{-16}`. To null out this accumulated error, it is
            recommended to use `reset_frame(el)` from time to time.

        Args:
            angle (Scalar[float]): The angle to add to the current
                phase (in $2\pi$ radians)
        """
        frame_rotation_2pi(angle, self.name)

    def _config_add_digital_outputs(self, config: Dict[str, dict]) -> None:
        """Adds the digital outputs to the QUA config.

        config.elements.<element_name>.digitalInputs will be updated with the digital
        outputs of this channel.

        Note that the digital outputs are added separately to the controller config in
        `DigitalOutputChannel.apply_to_config`.

        Args:
            config (dict): The QUA config that's in the process of being generated.
        """
        if not self.digital_outputs:
            return

        element_config = config["elements"][self.name]
        element_config.setdefault("digitalInputs", {})

        for name, digital_output in self.digital_outputs.items():
            digital_cfg = digital_output.generate_element_config()
            element_config["digitalInputs"][name] = digital_cfg

    def apply_to_config(self, config: Dict[str, dict]) -> None:
        """Adds this Channel to the QUA configuration.

        config.elements.<element_name> will be created, and the operations are added.

        Args:
            config (dict): The QUA config that's in the process of being generated.

        Raises:
            ValueError: If the channel already exists in the config.
        """
        if self.name in config["elements"]:
            raise ValueError(
                f"Cannot add channel '{self.name}' to the config because it already "
                f"exists. Existing entry: {config['elements'][self.name]}"
            )
        config["elements"][self.name] = {"operations": self.pulse_mapping}
        element_config = config["elements"][self.name]

        if self.intermediate_frequency is not None:
            element_config["intermediate_frequency"] = self.intermediate_frequency

<<<<<<< HEAD
        if self.thread is not None:
            element_config["thread"] = self.thread
        try:
            qua_below_1_2_2 = Version(qm.__version__) <= Version("1.2.1")
=======
        try:
            qua_below_1_2_2 = Version(qm.__version__) < Version("1.2.2")
>>>>>>> 8e83c6ae
        except ImportError:
            warnings.warn(
                "Unable to to determine qm package version, assuming < 1.2.2. "
            )
            qua_below_1_2_2 = True

        if self.core is not None and self.thread is not None:
            warnings.warn(
                "The 'thread' and 'core' arguments are mutually exclusive. "
                "Using 'core' instead."
            )
            core = self.core
        elif self.thread is not None:
            if not qua_below_1_2_2:
                warnings.warn(
                    "The 'thread' element argument is deprecated from qm.qua >= 1.2.2. "
                    "Use 'core' instead."
                )
            core = self.thread
        else:
            core = self.core

        if core is not None:
            if qua_below_1_2_2:
                element_config["thread"] = core
            else:
                element_config["core"] = core

        self._config_add_digital_outputs(config)


@quam_dataclass
class SingleChannel(Channel):
    """QuAM component for a single (not IQ) output channel.

    Args:
        operations (Dict[str, Pulse]): A dictionary of pulses to be played on this
            channel. The key is the pulse label (e.g. "X90") and value is a Pulse.
        id (str, int): The id of the channel, used to generate the name.
            Can be a string, or an integer in which case it will add
            `Channel._default_label`.
        opx_output (LF_output_port_types): Channel output port from the OPX perspective,
            E.g. LFFEMAnalogOutputPort("con1", 1, 2)
        filter_fir_taps (List[float]): FIR filter taps for the output port.
        filter_iir_taps (List[float]): IIR filter taps for the output port.
        opx_output_offset (float): DC offset for the output port.
        intermediate_frequency (float): Intermediate frequency of OPX output, default
            is None.
    """

    opx_output: LF_output_port_types
    filter_fir_taps: List[float] = None
    filter_iir_taps: List[float] = None

    opx_output_offset: float = None

    def set_dc_offset(self, offset: ScalarFloat):
        """Set the DC offset of an element's input to the given value.
        This value will remain the DC offset until changed or until the Quantum Machine
        is closed.

        Args:
            offset (Scalar[float]): The DC offset to set the input to.
                This is limited by the OPX output voltage range.
        """
        set_dc_offset(element=self.name, element_input="single", offset=offset)

    def apply_to_config(self, config: dict):
        """Adds this SingleChannel to the QUA configuration.

        See [`QuamComponent.apply_to_config`][quam.core.quam_classes.QuamComponent.apply_to_config]
        for details.
        """
        # Add pulses & waveforms
        super().apply_to_config(config)

        if str_ref.is_reference(self.name):
            raise AttributeError(
                f"Channel {self.get_reference()} cannot be added to the config because"
                " it doesn't have a name. Either set channel.id to a string or"
                " integer, or channel should be an attribute of another QuAM component"
                " with a name."
            )

        element_config = config["elements"][self.name]

        filter_fir_taps = self.filter_fir_taps
        if filter_fir_taps is not None:
            filter_fir_taps = list(filter_fir_taps)
        filter_iir_taps = self.filter_iir_taps
        if filter_iir_taps is not None:
            filter_iir_taps = list(filter_iir_taps)

        if isinstance(self.opx_output, LFAnalogOutputPort):
            opx_port = self.opx_output
        elif len(self.opx_output) == 2:
            opx_port = OPXPlusAnalogOutputPort(
                *self.opx_output,
                offset=self.opx_output_offset,
                feedforward_filter=filter_fir_taps,
                feedback_filter=filter_iir_taps,
            )
            opx_port.apply_to_config(config)
        else:
            opx_port = LFFEMAnalogOutputPort(
                *self.opx_output,
                offset=self.opx_output_offset,
                feedforward_filter=filter_fir_taps,
                feedback_filter=filter_iir_taps,
            )
            opx_port.apply_to_config(config)

        element_config["singleInput"] = {"port": opx_port.port_tuple}


@quam_dataclass
class InSingleChannel(Channel):
    """QuAM component for a single (not IQ) input channel.

    Args:
        operations (Dict[str, Pulse]): A dictionary of pulses to be played on this
            channel. The key is the pulse label (e.g. "X90") and value is a Pulse.
        id (str, int): The id of the channel, used to generate the name.
            Can be a string, or an integer in which case it will add
            `Channel._default_label`.
        opx_input (LF_input_port_types): Channel input port from OPX perspective,
            E.g. LFFEMAnalogInputPort("con1", 1, 2)
        opx_input_offset (float): DC offset for the input port.
        intermediate_frequency (float): Intermediate frequency of OPX input,
            default is None.
        time_of_flight (int): Round-trip signal duration in nanoseconds.
        smearing (int): Additional window of ADC integration in nanoseconds.
            Used to account for signal smearing.
    """

    opx_input: LF_input_port_types
    opx_input_offset: float = None

    time_of_flight: int = 24
    smearing: int = 0

    time_tagging: Optional[TimeTaggingAddon] = None

    def apply_to_config(self, config: dict):
        """Adds this InSingleChannel to the QUA configuration.

        See [`QuamComponent.apply_to_config`][quam.core.quam_classes.QuamComponent.apply_to_config]
        for details.
        """
        # Add output to config
        super().apply_to_config(config)

        # Note outputs instead of inputs because it's w.r.t. the QPU
        element_config = config["elements"][self.name]
        element_config["smearing"] = self.smearing
        element_config["time_of_flight"] = self.time_of_flight

        if isinstance(self.opx_input, LFAnalogInputPort):
            opx_port = self.opx_input
        elif len(self.opx_input) == 2:
            opx_port = OPXPlusAnalogInputPort(
                *self.opx_input, offset=self.opx_input_offset
            )
            opx_port.apply_to_config(config)
        else:
            opx_port = LFFEMAnalogInputPort(
                *self.opx_input, offset=self.opx_input_offset
            )
            opx_port.apply_to_config(config)

        element_config["outputs"] = {"out1": opx_port.port_tuple}

    def measure(
        self,
        pulse_name: str,
        amplitude_scale: Union[float, AmpValuesType] = None,
        qua_vars: Tuple[QuaVariableFloat, ...] = None,
        stream=None,
    ) -> Tuple[QuaVariableFloat, QuaVariableFloat]:
        """Perform a full demodulation measurement on this channel.

        Args:
            pulse_name (str): The name of the pulse to play. Should be registered in
                `self.operations`.
            amplitude_scale (float, _PulseAmp): Amplitude scale of the pulse.
                Can be either a float, or qua.amp(float).
            qua_vars (Tuple[QuaVariable[float], ...], optional): Two QUA
                variables to store the I, Q measurement results.
                If not provided, new variables will be declared and returned.
            stream (Optional[StreamType]): The stream to save the measurement result to.
                If not provided, the raw ADC signal will not be streamed.

        Returns:
            I, Q: The QUA variables used to store the measurement results.
                If provided as input, the same variables will be returned.
                If not provided, new variables will be declared and returned.

        Raises:
            ValueError: If `qua_vars` is provided and is not a tuple of two QUA
                variables.
        """

        pulse: BaseReadoutPulse = self.operations[pulse_name]

        if qua_vars is not None:
            if not isinstance(qua_vars, Sequence) or len(qua_vars) != 2:
                raise ValueError(
                    f"InOutSingleChannel.measure received kwarg 'qua_vars' "
                    f"which is not a tuple of two QUA variables. Received {qua_vars=}"
                )
        else:
            qua_vars = [declare(fixed) for _ in range(2)]

        if amplitude_scale is not None:
            if not isinstance(amplitude_scale, _PulseAmp):
                amplitude_scale = amp(amplitude_scale)
            pulse_name *= amplitude_scale

        integration_weight_labels = list(pulse.integration_weights_mapping)
        measure(
            pulse_name,
            self.name,
            stream,
            demod.full(integration_weight_labels[0], qua_vars[0], "out1"),
            demod.full(integration_weight_labels[1], qua_vars[1], "out1"),
        )
        return tuple(qua_vars)

    def measure_accumulated(
        self,
        pulse_name: str,
        amplitude_scale: Union[float, AmpValuesType] = None,
        num_segments: int = None,
        segment_length: int = None,
        qua_vars: Tuple[QuaVariableFloat, ...] = None,
        stream=None,
    ) -> Tuple[QuaVariableFloat, QuaVariableFloat]:
        """Perform an accumulated demodulation measurement on this channel.

        Args:
            pulse_name (str): The name of the pulse to play. Should be registered in
                `self.operations`.
            amplitude_scale (float, _PulseAmp): Amplitude scale of the pulse.
                Can be either a float, or qua.amp(float).
            num_segments (int): The number of segments to accumulate.
                Should either specify this or `segment_length`.
            segment_length (int): The length of the segment to accumulate.
                Should either specify this or `num_segments`.
            qua_vars (Tuple[QuaVariableFloat, ...], optional): Two QUA
                variables to store the I, Q measurement results.
                If not provided, new variables will be declared and returned.
            stream (Optional[StreamType]): The stream to save the measurement result to.
                If not provided, the raw ADC signal will not be streamed.

        Returns:
            I, Q: The QUA variables used to store the measurement results.
                If provided as input, the same variables will be returned.
                If not provided, new variables will be declared and returned.

        Raises:
            ValueError: If both `num_segments` and `segment_length` are provided, or if
                neither are provided.
            ValueError: If `qua_vars` is provided and is not a tuple of two QUA
                variables.
        """
        pulse: BaseReadoutPulse = self.operations[pulse_name]

        if num_segments is None and segment_length is None:
            raise ValueError(
                "InOutSingleChannel.measure_accumulated requires either 'segment_length' "
                "or 'num_segments' to be provided."
            )
        elif num_segments is not None and segment_length is not None:
            raise ValueError(
                "InOutSingleChannel.measure_accumulated received both 'segment_length' "
                "and 'num_segments'. Please provide only one."
            )
        elif num_segments is None:
            num_segments = int(pulse.length / (4 * segment_length))  # Number of slices
        elif segment_length is None:
            segment_length = int(pulse.length / (4 * num_segments))

        if qua_vars is not None:
            if not isinstance(qua_vars, Sequence) or len(qua_vars) != 2:
                raise ValueError(
                    f"InOutSingleChannel.measure_accumulated received kwarg 'qua_vars' "
                    f"which is not a tuple of two QUA variables. Received {qua_vars=}"
                )
        else:
            qua_vars = [declare(fixed, size=num_segments) for _ in range(2)]

        if amplitude_scale is not None:
            if not isinstance(amplitude_scale, _PulseAmp):
                amplitude_scale = amp(amplitude_scale)
            pulse_name *= amplitude_scale

        integration_weight_labels = list(pulse.integration_weights_mapping)
        measure(
            pulse_name,
            self.name,
            stream,
            demod.accumulated(
                integration_weight_labels[0], qua_vars[0], segment_length, "out1"
            ),
            demod.accumulated(
                integration_weight_labels[1], qua_vars[1], segment_length, "out1"
            ),
        )
        return tuple(qua_vars)

    def measure_sliced(
        self,
        pulse_name: str,
        amplitude_scale: Union[float, AmpValuesType] = None,
        num_segments: int = None,
        segment_length: int = None,
        qua_vars: Tuple[QuaVariableFloat, ...] = None,
        stream=None,
    ) -> Tuple[QuaVariableFloat, QuaVariableFloat]:
        """Perform an accumulated demodulation measurement on this channel.

        Args:
            pulse_name (str): The name of the pulse to play. Should be registered in
                `self.operations`.
            amplitude_scale (float, _PulseAmp): Amplitude scale of the pulse.
                Can be either a float, or qua.amp(float).
            num_segments (int): The number of segments to accumulate.
                Should either specify this or `segment_length`.
            segment_length (int): The length of the segment to accumulate.
                Should either specify this or `num_segments`.
            qua_vars (Tuple[QuaVariableFloat, ...], optional): Two QUA
                variables to store the I, Q measurement results.
                If not provided, new variables will be declared and returned.
            stream (Optional[StreamType]): The stream to save the measurement result to.
                If not provided, the raw ADC signal will not be streamed.

        Returns:
            I, Q: The QUA variables used to store the measurement results.
                If provided as input, the same variables will be returned.
                If not provided, new variables will be declared and returned.

        Raises:
            ValueError: If both `num_segments` and `segment_length` are provided, or if
                neither are provided.
            ValueError: If `qua_vars` is provided and is not a tuple of two QUA
                variables.
        """
        pulse: BaseReadoutPulse = self.operations[pulse_name]

        if num_segments is None and segment_length is None:
            raise ValueError(
                "InOutSingleChannel.measure_sliced requires either 'segment_length' "
                "or 'num_segments' to be provided."
            )
        elif num_segments is not None and segment_length is not None:
            raise ValueError(
                "InOutSingleChannel.measure_sliced received both 'segment_length' "
                "and 'num_segments'. Please provide only one."
            )
        elif num_segments is None:
            num_segments = int(pulse.length / (4 * segment_length))  # Number of slices
        elif segment_length is None:
            segment_length = int(pulse.length / (4 * num_segments))

        if qua_vars is not None:
            if not isinstance(qua_vars, Sequence) or len(qua_vars) != 2:
                raise ValueError(
                    f"InOutSingleChannel.measure_sliced received kwarg 'qua_vars' "
                    f"which is not a tuple of two QUA variables. Received {qua_vars=}"
                )
        else:
            qua_vars = [declare(fixed, size=num_segments) for _ in range(2)]

        if amplitude_scale is not None:
            if not isinstance(amplitude_scale, _PulseAmp):
                amplitude_scale = amp(amplitude_scale)
            pulse_name *= amplitude_scale

        integration_weight_labels = list(pulse.integration_weights_mapping)
        measure(
            pulse_name,
            self.name,
            stream,
            demod.sliced(
                integration_weight_labels[0], qua_vars[0], segment_length, "out1"
            ),
            demod.sliced(
                integration_weight_labels[1], qua_vars[1], segment_length, "out1"
            ),
        )
        return tuple(qua_vars)

    def measure_time_tagging(
        self,
        pulse_name: str,
        size: int,
        max_time: int,
        qua_vars: Optional[Tuple[QuaVariableInt, QuaScalarInt]] = None,
        stream: Optional[StreamType] = None,
        mode: Literal["analog", "high_res", "digital"] = "analog",
    ) -> Tuple[QuaVariableInt, QuaScalarInt]:
        """Perform a time tagging measurement on this channel.

        For details see https://docs.quantum-machines.co/latest/docs/Guides/features/#time-tagging

        Args:
            pulse_name (str): The name of the pulse to play. Should be registered in
                `self.operations`.
            size (int): The size of the QUA array to store the times of the detected
                pulses. Ignored if `qua_vars` is provided.
            max_time (int): The maximum time to search for pulses.
            qua_vars (Tuple[QuaVariableInt, QuaScalarInt], optional): QUA variables
                to store the times and counts of the detected pulses. If not provided,
                new variables will be declared and returned.
            stream (Optional[StreamType]): The stream to save the measurement result to.
                If not provided, the raw ADC signal will not be streamed.
            mode (Literal["analog", "high_res", "digital"]): The time tagging mode.

        Returns:
            times (QuaVariable[Any]): The QUA variable to store the times of the detected
                pulses.
            counts (QuaScalar[int]): The number of detected pulses.

        Example:
            ```python
            times, counts = channel.measure_time_tagging("readout", size=1000, max_time=1000)
            ```
        """
        if mode == "analog":
            time_tagging_func = time_tagging.analog
        elif mode == "high_res":
            time_tagging_func = time_tagging.high_res
        elif mode == "digital":
            time_tagging_func = time_tagging.digital
        else:
            raise ValueError(f"Invalid time tagging mode: {mode}")

        if qua_vars is None:
            times = declare(int, size=size)
            counts = declare(int)
        else:
            times, counts = qua_vars

        measure(
            pulse_name,
            self.name,
            stream,
            time_tagging_func(target=times, max_time=max_time, targetLen=counts),
        )
        return times, counts


@quam_dataclass
class _OutComplexChannel(Channel, ABC):
    """Base class for IQ and MW output channels."""

    LO_frequency: float
    RF_frequency: float

    @property
    def inferred_RF_frequency(self) -> float:
        """Inferred RF frequency by adding LO and IF

        Can be used by having reference `RF_frequency = "#./inferred_RF_frequency"`
        Returns:
            self.LO_frequency + self.intermediate_frequency
        """
        name = getattr(self, "name", self.__class__.__name__)
        if not isinstance(self.LO_frequency, (float, int)):
            raise AttributeError(
                f"Error inferring RF frequency for channel {name}: "
                f"LO_frequency is not a number: {self.LO_frequency}"
            )
        if not isinstance(self.intermediate_frequency, (float, int)):
            raise AttributeError(
                f"Error inferring RF frequency for channel {name}: "
                f"intermediate_frequency is not a number: {self.intermediate_frequency}"
            )
        return self.LO_frequency + self.intermediate_frequency

    @property
    def inferred_intermediate_frequency(self) -> float:
        """Inferred intermediate frequency by subtracting LO from RF

        Can be used by having reference
        `intermediate_frequency = "#./inferred_intermediate_frequency"`

        Returns:
            self.RF_frequency - self.LO_frequency
        """
        name = getattr(self, "name", self.__class__.__name__)
        if not isinstance(self.LO_frequency, (float, int)):
            raise AttributeError(
                f"Error inferring intermediate frequency for channel {name}: "
                f"LO_frequency is not a number: {self.LO_frequency}"
            )
        if not isinstance(self.RF_frequency, (float, int)):
            raise AttributeError(
                f"Error inferring intermediate frequency for channel {name}: "
                f"RF_frequency is not a number: {self.RF_frequency}"
            )
        return self.RF_frequency - self.LO_frequency

    @property
    def inferred_LO_frequency(self) -> float:
        """Inferred LO frequency by subtracting IF from RF

        Can be used by having reference `LO_frequency = "#./inferred_LO_frequency"`

        Returns:
            self.RF_frequency - self.intermediate_frequency
        """
        name = getattr(self, "name", self.__class__.__name__)
        if not isinstance(self.RF_frequency, (float, int)):
            raise AttributeError(
                f"Error inferring LO frequency for channel {name}: "
                f"RF_frequency is not a number: {self.RF_frequency}"
            )
        if not isinstance(self.intermediate_frequency, (float, int)):
            raise AttributeError(
                f"Error inferring LO frequency for channel {name}: "
                f"intermediate_frequency is not a number: {self.intermediate_frequency}"
            )
        return self.RF_frequency - self.intermediate_frequency


@quam_dataclass
class IQChannel(_OutComplexChannel):
    """QuAM component for an IQ output channel.

    Args:
        operations (Dict[str, Pulse]): A dictionary of pulses to be played on this
            channel. The key is the pulse label (e.g. "X90") and value is a Pulse.
        id (str, int): The id of the channel, used to generate the name.
            Can be a string, or an integer in which case it will add
            `Channel._default_label`.
        opx_output_I (LF_output_port_types): Channel I output port from the OPX
            perspective, E.g. LFFEMAnalogOutputPort("con1", 1, 1)
        opx_output_Q (LF_output_port_types): Channel Q output port from the OPX
            perspective, E.g. LFFEMAnalogOutputPort("con1", 1, 2)
        opx_output_offset_I (float): The offset of the I channel. Default is 0.
        opx_output_offset_Q (float): The offset of the Q channel. Default is 0.
        intermediate_frequency (float): Intermediate frequency of the mixer.
            Default is 0.0
        LO_frequency (float): Local oscillator frequency. Default is the LO frequency
            of the frequency converter up component.
        RF_frequency (float): RF frequency of the mixer. By default, the RF frequency
            is inferred by adding the LO frequency and the intermediate frequency.
        frequency_converter_up (FrequencyConverter): Frequency converter QuAM component
            for the IQ output.
    """

    opx_output_I: LF_output_port_types
    opx_output_Q: LF_output_port_types

    opx_output_offset_I: float = None
    opx_output_offset_Q: float = None

    frequency_converter_up: BaseFrequencyConverter

    LO_frequency: float = "#./frequency_converter_up/LO_frequency"
    RF_frequency: float = "#./inferred_RF_frequency"

    _default_label: ClassVar[str] = "IQ"

    @property
    def local_oscillator(self) -> Optional[LocalOscillator]:
        return getattr(self.frequency_converter_up, "local_oscillator", None)

    @property
    def mixer(self) -> Optional[Mixer]:
        return getattr(self.frequency_converter_up, "mixer", None)

    @property
    def rf_frequency(self):
        warnings.warn(
            "rf_frequency is deprecated, use RF_frequency instead", DeprecationWarning
        )
        return self.frequency_converter_up.LO_frequency + self.intermediate_frequency

    def set_dc_offset(self, offset: ScalarFloat, element_input: Literal["I", "Q"]):
        """Set the DC offset of an element's input to the given value.
        This value will remain the DC offset until changed or until the Quantum Machine
        is closed.

        Args:
            offset (Scalar[float]): The DC offset to set the input to.
                This is limited by the OPX output voltage range.
            element_input (Literal["I", "Q"]): The element input to set the offset for.

        Raises:
            ValueError: If element_input is not "I" or "Q"
        """
        if element_input not in ["I", "Q"]:
            raise ValueError(
                f"element_input should be either 'I' or 'Q', got {element_input}"
            )
        set_dc_offset(element=self.name, element_input=element_input, offset=offset)

    def apply_to_config(self, config: dict):
        """Adds this IQChannel to the QUA configuration.

        See [`QuamComponent.apply_to_config`][quam.core.quam_classes.QuamComponent.apply_to_config]
        for details.
        """
        # Add pulses & waveforms
        super().apply_to_config(config)

        if str_ref.is_reference(self.name):
            raise AttributeError(
                f"Channel {self.get_reference()} cannot be added to the config because"
                " it doesn't have a name. Either set channel.id to a string or"
                " integer, or channel should be an attribute of another QuAM component"
                " with a name."
            )

        element_config = config["elements"][self.name]

        from quam.components.octave import OctaveUpConverter

        if isinstance(self.frequency_converter_up, OctaveUpConverter):
            octave = self.frequency_converter_up.octave
            if octave is None:
                raise ValueError(
                    f"Error generating config: channel {self.name} has an "
                    f"OctaveUpConverter (id={self.frequency_converter_up.id}) without "
                    "an attached Octave"
                )
            element_config["RF_inputs"] = {
                "port": (octave.name, self.frequency_converter_up.id)
            }
        elif str_ref.is_reference(self.frequency_converter_up):
            raise ValueError(
                f"Error generating config: channel {self.name} could not determine "
                f'"frequency_converter_up", it seems to point to a non-existent '
                f"reference: {self.frequency_converter_up}"
            )
        else:

            element_config["mixInputs"] = {}  # To be filled in next section
            if self.mixer is not None:
                element_config["mixInputs"]["mixer"] = self.mixer.name
            if self.local_oscillator is not None:
                element_config["mixInputs"][
                    "lo_frequency"
                ] = self.local_oscillator.frequency

        opx_outputs = [self.opx_output_I, self.opx_output_Q]
        offsets = [self.opx_output_offset_I, self.opx_output_offset_Q]
        for I_or_Q, opx_output, offset in zip("IQ", opx_outputs, offsets):
            if isinstance(opx_output, LFAnalogOutputPort):
                opx_port = opx_output
            elif len(opx_output) == 2:
                opx_port = OPXPlusAnalogOutputPort(*opx_output, offset=offset)
                opx_port.apply_to_config(config)
            else:
                opx_port = LFFEMAnalogOutputPort(*opx_output, offset=offset)
                opx_port.apply_to_config(config)

            if "mixInputs" in element_config:
                element_config["mixInputs"][I_or_Q] = opx_port.port_tuple


@quam_dataclass
class _InComplexChannel(Channel, ABC):
    """A specialized channel class for performing complex demodulation measurements.

    This class extends the basic `Channel` class and provides functionality
    for performing full dual demodulation measurements on a channel. It allows
    for the measurement of both in-phase (I) and quadrature (Q) components of
    a signal, which are essential for characterizing quantum signals.

    This class is used for both input IQ channels on low-frequency analog inputs and for
    MW inputs in the MW FEM.
    """

    def measure(
        self,
        pulse_name: str,
        amplitude_scale: Union[float, AmpValuesType] = None,
        qua_vars: Tuple[QuaVariableFloat, QuaVariableFloat] = None,
        stream=None,
    ) -> Tuple[QuaVariableFloat, QuaVariableFloat]:
        """Perform a full dual demodulation measurement on this channel.

        Args:
            pulse_name (str): The name of the pulse to play. Should be registered in
                `self.operations`.
            amplitude_scale (float, _PulseAmp): Amplitude scale of the pulse.
                Can be either a float, or qua.amp(float).
            qua_vars (Tuple[QuaVariable[float], QuaVariable[float]], optional): Two QUA
                variables to store the I and Q measurement results. If not provided,
                new variables will be declared and returned.
            stream (Optional[StreamType]): The stream to save the measurement result to.
                If not provided, the raw ADC signal will not be streamed.

        Returns:
            I, Q: The QUA variables used to store the measurement results.
                If provided as input, the same variables will be returned.
                If not provided, new variables will be declared and returned.
        """
        pulse: BaseReadoutPulse = self.operations[pulse_name]

        if qua_vars is not None:
            if not isinstance(qua_vars, Sequence) or len(qua_vars) != 2:
                raise ValueError(
                    f"InOutIQChannel.measure received kwarg 'qua_vars' which is not a "
                    f"tuple of two QUA variables. Received {qua_vars=}"
                )
        else:
            qua_vars = [declare(fixed) for _ in range(2)]

        if amplitude_scale is not None:
            if not isinstance(amplitude_scale, _PulseAmp):
                amplitude_scale = amp(amplitude_scale)
            pulse_name *= amplitude_scale

        integration_weight_labels = list(pulse.integration_weights_mapping)
        measure(
            pulse_name,
            self.name,
            stream,
            dual_demod.full(
                iw1=integration_weight_labels[0],
                element_output1="out1",
                iw2=integration_weight_labels[1],
                element_output2="out2",
                target=qua_vars[0],
            ),
            dual_demod.full(
                iw1=integration_weight_labels[2],
                element_output1="out1",
                iw2=integration_weight_labels[0],
                element_output2="out2",
                target=qua_vars[1],
            ),
        )
        return tuple(qua_vars)

    def measure_accumulated(
        self,
        pulse_name: str,
        amplitude_scale: Optional[Union[float, AmpValuesType]] = None,
        num_segments: Optional[int] = None,
        segment_length: Optional[int] = None,
        qua_vars: Optional[Tuple[QuaVariableFloat, ...]] = None,
        stream=None,
    ) -> Tuple[QuaVariableFloat, QuaVariableFloat, QuaVariableFloat, QuaVariableFloat]:
        """Perform an accumulated dual demodulation measurement on this channel.

        Instead of two QUA variables (I and Q), this method returns four variables
        (II, IQ, QI, QQ)

        Args:
            pulse_name (str): The name of the pulse to play. Should be registered in
                `self.operations`.
            amplitude_scale (float, _PulseAmp): Amplitude scale of the pulse.
                Can be either a float, or qua.amp(float).
            num_segments (int): The number of segments to accumulate.
                Should either specify this or `segment_length`.
            segment_length (int): The length of the segment to accumulate the
                measurement.
                Should either specify this or `num_segments`.
            qua_vars (Tuple[QuaVariableFloat, ...], optional): Four QUA
                variables to store the II, IQ, QI, QQ measurement results.
                If not provided, new variables will be declared and returned.
            stream (Optional[StreamType]): The stream to save the measurement result to.
                If not provided, the raw ADC signal will not be streamed.

        Returns:
            II, IQ, QI, QQ: The QUA variables used to store the measurement results.
                If provided as input, the same variables will be returned.
                If not provided, new variables will be declared and returned.
        """
        pulse: BaseReadoutPulse = self.operations[pulse_name]

        if num_segments is None and segment_length is None:
            raise ValueError(
                "InOutSingleChannel.measure_accumulated requires either 'segment_length' "
                "or 'num_segments' to be provided."
            )
        elif num_segments is not None and segment_length is not None:
            raise ValueError(
                "InOutSingleChannel.measure_accumulated received both 'segment_length' "
                "and 'num_segments'. Please provide only one."
            )
        elif num_segments is None:
            num_segments = int(pulse.length / (4 * segment_length))  # Number of slices
        elif segment_length is None:
            segment_length = int(pulse.length / (4 * num_segments))

        if qua_vars is not None:
            if not isinstance(qua_vars, Sequence) or len(qua_vars) != 4:
                raise ValueError(
                    f"InOutSingleChannel.measure_accumulated received kwarg 'qua_vars' "
                    f"which is not a tuple of four QUA variables. Received {qua_vars=}"
                )
        else:
            qua_vars = [declare(fixed, size=num_segments) for _ in range(4)]

        if amplitude_scale is not None:
            if not isinstance(amplitude_scale, _PulseAmp):
                amplitude_scale = amp(amplitude_scale)
            pulse_name *= amplitude_scale

        integration_weight_labels = list(pulse.integration_weights_mapping)
        measure(
            pulse_name,
            self.name,
            stream,
            demod.accumulated(
                integration_weight_labels[0], qua_vars[0], segment_length, "out1"
            ),
            demod.accumulated(
                integration_weight_labels[1], qua_vars[1], segment_length, "out2"
            ),
            demod.accumulated(
                integration_weight_labels[2], qua_vars[2], segment_length, "out1"
            ),
            demod.accumulated(
                integration_weight_labels[0], qua_vars[3], segment_length, "out2"
            ),
        )
        return tuple(qua_vars)

    def measure_sliced(
        self,
        pulse_name: str,
        amplitude_scale: Optional[Union[float, AmpValuesType]] = None,
        num_segments: Optional[int] = None,
        segment_length: Optional[int] = None,
        qua_vars: Optional[Tuple[QuaVariableFloat, ...]] = None,
        stream=None,
    ) -> Tuple[QuaVariableFloat, QuaVariableFloat, QuaVariableFloat, QuaVariableFloat]:
        """Perform a sliced dual demodulation measurement on this channel.

        Instead of two QUA variables (I and Q), this method returns four variables
        (II, IQ, QI, QQ)

        Args:
            pulse_name (str): The name of the pulse to play. Should be registered in
                `self.operations`.
            amplitude_scale (float, _PulseAmp): Amplitude scale of the pulse.
                Can be either a float, or qua.amp(float).
            num_segments (int): The number of segments to accumulate.
                Should either specify this or `segment_length`.
            segment_length (int): The length of the segment to accumulate the
                measurement.
                Should either specify this or `num_segments`.
            qua_vars (Tuple[QuaVariableFloat, ...], optional): Four QUA
                variables to store the II, IQ, QI, QQ measurement results.
                If not provided, new variables will be declared and returned.
            stream (Optional[StreamType]): The stream to save the measurement result to.
                If not provided, the raw ADC signal will not be streamed.

        Returns:
            II, IQ, QI, QQ: The QUA variables used to store the measurement results.
                If provided as input, the same variables will be returned.
                If not provided, new variables will be declared and returned.
        """
        pulse: BaseReadoutPulse = self.operations[pulse_name]

        if num_segments is None and segment_length is None:
            raise ValueError(
                "InOutSingleChannel.measure_sliced requires either 'segment_length' "
                "or 'num_segments' to be provided."
            )
        elif num_segments is not None and segment_length is not None:
            raise ValueError(
                "InOutSingleChannel.measure_sliced received both 'segment_length' "
                "and 'num_segments'. Please provide only one."
            )
        elif num_segments is None:
            num_segments = int(pulse.length / (4 * segment_length))  # Number of slices
        elif segment_length is None:
            segment_length = int(pulse.length / (4 * num_segments))

        if qua_vars is not None:
            if not isinstance(qua_vars, Sequence) or len(qua_vars) != 4:
                raise ValueError(
                    f"InOutSingleChannel.measure_sliced received kwarg 'qua_vars' "
                    f"which is not a tuple of four QUA variables. Received {qua_vars=}"
                )
        else:
            qua_vars = [declare(fixed, size=num_segments) for _ in range(4)]

        if amplitude_scale is not None:
            if not isinstance(amplitude_scale, _PulseAmp):
                amplitude_scale = amp(amplitude_scale)
            pulse_name *= amplitude_scale

        integration_weight_labels = list(pulse.integration_weights_mapping)
        measure(
            pulse_name,
            self.name,
            stream,
            demod.sliced(
                integration_weight_labels[0], qua_vars[0], segment_length, "out1"
            ),
            demod.sliced(
                integration_weight_labels[1], qua_vars[1], segment_length, "out2"
            ),
            demod.sliced(
                integration_weight_labels[2], qua_vars[2], segment_length, "out1"
            ),
            demod.sliced(
                integration_weight_labels[0], qua_vars[3], segment_length, "out2"
            ),
        )
        return tuple(qua_vars)


@quam_dataclass
class InIQChannel(_InComplexChannel):
    """QuAM component for an IQ input channel

    Args:
        operations (Dict[str, Pulse]): A dictionary of pulses to be played on this
            channel. The key is the pulse label (e.g. "readout") and value is a
            ReadoutPulse.
        id (str, int): The id of the channel, used to generate the name.
            Can be a string, or an integer in which case it will add
            `Channel._default_label`.
        opx_input_I (LF_input_port_types): Channel I input port from the OPX
            perspective, e.g. LFFEMAnalogInputPort("con1", 1, 1)
        opx_input_Q (LF_input_port_types): Channel Q input port from the OPX
            perspective, e.g. LFFEMAnalogInputPort("con1", 1, 2)
        opx_input_offset_I float: The offset of the I channel. Default is 0.
        opx_input_offset_Q float: The offset of the Q channel. Default is 0.
        frequency_converter_down (Optional[FrequencyConverter]): Frequency converter
            QuAM component for the IQ input port. Only needed for the old Octave.
        time_of_flight (int): Round-trip signal duration in nanoseconds.
        smearing (int): Additional window of ADC integration in nanoseconds.
            Used to account for signal smearing.
        input_gain (float): The gain of the input channel. Default is None.
    """

    opx_input_I: LF_input_port_types
    opx_input_Q: LF_input_port_types

    time_of_flight: int = 24
    smearing: int = 0

    opx_input_offset_I: float = None
    opx_input_offset_Q: float = None

    input_gain: Optional[int] = None

    frequency_converter_down: BaseFrequencyConverter = None

    _default_label: ClassVar[str] = "IQ"

    def apply_to_config(self, config: dict):
        """Adds this InOutIQChannel to the QUA configuration.

        See [`QuamComponent.apply_to_config`][quam.core.quam_classes.QuamComponent.apply_to_config]
        for details.
        """
        super().apply_to_config(config)

        # Note outputs instead of inputs because it's w.r.t. the QPU
        element_config = config["elements"][self.name]
        element_config["smearing"] = self.smearing
        element_config["time_of_flight"] = self.time_of_flight

        from quam.components.octave import OctaveDownConverter

        if isinstance(self.frequency_converter_down, OctaveDownConverter):
            octave = self.frequency_converter_down.octave
            if octave is None:
                raise ValueError(
                    f"Error generating config: channel {self.name} has an "
                    f"OctaveDownConverter (id={self.frequency_converter_down.id}) "
                    "without an attached Octave"
                )
            element_config["RF_outputs"] = {
                "port": (octave.name, self.frequency_converter_down.id)
            }
        elif str_ref.is_reference(self.frequency_converter_down):
            raise ValueError(
                f"Error generating config: channel {self.name} could not determine "
                f'"frequency_converter_down", it seems to point to a non-existent '
                f"reference: {self.frequency_converter_down}"
            )
        else:
            # To be filled in next section
            element_config["outputs"] = {}

        opx_inputs = [self.opx_input_I, self.opx_input_Q]
        offsets = [self.opx_input_offset_I, self.opx_input_offset_Q]
        input_gain = int(self.input_gain if self.input_gain is not None else 0)
        for k, (opx_input, offset) in enumerate(zip(opx_inputs, offsets), start=1):
            if isinstance(opx_input, LFAnalogInputPort):
                opx_port = opx_input
            elif len(opx_input) == 2:
                opx_port = OPXPlusAnalogInputPort(
                    *opx_input, offset=offset, gain_db=input_gain
                )
                opx_port.apply_to_config(config)
            else:
                opx_port = LFFEMAnalogInputPort(
                    *opx_input, offset=offset, gain_db=input_gain
                )
                opx_port.apply_to_config(config)
            if not isinstance(self.frequency_converter_down, OctaveDownConverter):
                element_config["outputs"][f"out{k}"] = opx_port.port_tuple


@quam_dataclass
class InOutSingleChannel(SingleChannel, InSingleChannel):
    """QuAM component for a single (not IQ) input + output channel.

    Args:
        operations (Dict[str, Pulse]): A dictionary of pulses to be played on this
            channel. The key is the pulse label (e.g. "X90") and value is a Pulse.
        id (str, int): The id of the channel, used to generate the name.
            Can be a string, or an integer in which case it will add
            `Channel._default_label`.
        opx_output (LF_output_port_types): Channel output port from the OPX
            perspective, e.g. LFFEMAnalogOutputPort("con1", 1, 2)
        opx_output_offset (float): DC offset for the output port.
        opx_input (LF_input_port_types): Channel input port from OPX perspective,
            e.g. LFFEMAnalogInputPort("con1", 1, 2)
        opx_input_offset (float): DC offset for the input port.
        filter_fir_taps (List[float]): FIR filter taps for the output port.
        filter_iir_taps (List[float]): IIR filter taps for the output port.
        intermediate_frequency (float): Intermediate frequency of OPX output, default
            is None.
        time_of_flight (int): Round-trip signal duration in nanoseconds.
        smearing (int): Additional window of ADC integration in nanoseconds.
            Used to account for signal smearing.
    """

    pass


@quam_dataclass
class InOutIQChannel(IQChannel, InIQChannel):
    """QuAM component for an IQ channel with both input and output.

    An example of such a channel is a readout resonator, where you may want to
    apply a readout tone and then measure the response.

    Args:
        operations (Dict[str, Pulse]): A dictionary of pulses to be played on this
            channel. The key is the pulse label (e.g. "readout") and value is a
            ReadoutPulse.
        id (str, int): The id of the channel, used to generate the name.
            Can be a string, or an integer in which case it will add
            `Channel._default_label`.
        opx_output_I (LF_output_port_types): Channel I output port from the OPX
            perspective, e.g. LFFEMAnalogOutputPort("con1", 1, 1)
        opx_output_Q (LF_output_port_types): Channel Q output port from the OPX
            perspective, e.g. LFFEMAnalogOutputPort("con1", 1, 2)
        opx_output_offset_I (float): The offset of the I channel. Default is 0.
        opx_output_offset_Q (float): The offset of the Q channel. Default is 0.
        opx_input_I (LF_input_port_types): Channel I input port from the OPX
            perspective, e.g. LFFEMAnalogInputPort("con1", 1, 1)
        opx_input_Q (LF_input_port_types): Channel Q input port from the OPX
            perspective, e.g. LFFEMAnalogInputPort("con1", 1, 2)
        opx_input_offset_I (float): The offset of the I channel. Default is 0.
        opx_input_offset_Q (float): The offset of the Q channel. Default is 0.
        intermediate_frequency (float): Intermediate frequency of the mixer.
            Default is 0.0
        LO_frequency (float): Local oscillator frequency. Default is the LO frequency
            of the frequency converter up component.
        RF_frequency (float): RF frequency of the mixer. By default, the RF frequency
            is inferred by adding the LO frequency and the intermediate frequency.
        frequency_converter_up (FrequencyConverter): Frequency converter QuAM component
            for the IQ output.
        frequency_converter_down (Optional[FrequencyConverter]): Frequency converter
            QuAM component for the IQ input port. Only needed for the old Octave.
        time_of_flight (int): Round-trip signal duration in nanoseconds.
        smearing (int): Additional window of ADC integration in nanoseconds.
            Used to account for signal smearing.
    """

    pass


@quam_dataclass
class InSingleOutIQChannel(IQChannel, InSingleChannel):
    """QuAM component for an IQ output channel with a single input.

    Args:
        operations (Dict[str, Pulse]): A dictionary of pulses to be played on this
            channel. The key is the pulse label (e.g. "readout") and value is a
            ReadoutPulse.
        id (str, int): The id of the channel, used to generate the name.
            Can be a string, or an integer in which case it will add
            `Channel._default_label`.
        opx_output_I (LF_output_port_types): Channel I output port from the OPX
            perspective, e.g. LFFEMAnalogOutputPort("con1", 1, 1)
        opx_output_Q (LF_output_port_types): Channel Q output port from the OPX
            perspective, e.g. LFFEMAnalogOutputPort("con1", 1, 2)
        opx_output_offset_I (float): The offset of the I channel. Default is 0.
        opx_output_offset_Q (float): The offset of the Q channel. Default is 0.
        opx_input (LF_input_port_types): Channel input port from OPX perspective,
            e.g. LFFEMAnalogInputPort("con1", 1, 1)
        opx_input_offset (float): DC offset for the input port.
        intermediate_frequency (float): Intermediate frequency of the mixer.
            Default is 0.0
        LO_frequency (float): Local oscillator frequency. Default is the LO frequency
            of the frequency converter up component.
        RF_frequency (float): RF frequency of the mixer. By default, the RF frequency
            is inferred by adding the LO frequency and the intermediate frequency.
        frequency_converter_up (FrequencyConverter): Frequency converter QuAM component
            for the IQ output.
        time_of_flight (int): Round-trip signal duration in nanoseconds.
        smearing (int): Additional window of ADC integration in nanoseconds.
            Used to account for signal smearing.
    """

    pass


@quam_dataclass
class InIQOutSingleChannel(SingleChannel, InIQChannel):
    """QuAM component for an IQ input channel with a single output.

    Args:
        operations (Dict[str, Pulse]): A dictionary of pulses to be played on this
            channel. The key is the pulse label (e.g. "readout") and value is a
            ReadoutPulse.
        id (str, int): The id of the channel, used to generate the name.
            Can be a string, or an integer in which case it will add
            `Channel._default_label`.
        opx_output (LF_output_port_types): Channel output port from the OPX
            perspective, e.g. LFFEMAnalogOutputPort("con1", 1, 1)
        opx_output_offset (float): DC offset for the output port.
        opx_input_I (LF_input_port_types): Channel I input port from the OPX
            perspective, e.g. LFFEMAnalogInputPort("con1", 1, 1)
        opx_input_Q (LF_input_port_types): Channel Q input port from the OPX
            perspective, e.g. LFFEMAnalogInputPort("con1", 1, 2)
        opx_input_offset_I (float): The offset of the I channel. Default is 0.
        opx_input_offset_Q (float): The offset of the Q channel. Default is 0.
        filter_fir_taps (List[float]): FIR filter taps for the output port.
        filter_iir_taps (List[float]): IIR filter taps for the output port.
        intermediate_frequency (float): Intermediate frequency of OPX output, default
            is None.
        time_of_flight (int): Round-trip signal duration in nanoseconds.
        smearing (int): Additional window of ADC integration in nanoseconds.
            Used to account for signal smearing.
    """

    pass


@quam_dataclass
class MWChannel(_OutComplexChannel):
    """QuAM component for a MW FEM output channel

    Args:
        operations (Dict[str, Pulse]): A dictionary of pulses to be played on this
            channel. The key is the pulse label (e.g. "X90") and value is a Pulse.
        id (str, int): The id of the channel, used to generate the name.
            Can be a string, or an integer in which case it will add
            `Channel._default_label`.
        opx_output (MWFEMAnalogOutputPort): Channel output port from the OPX perspective.
        intermediate_frequency (float): Intermediate frequency of OPX output, default
            is None.
        upconverter (int): The upconverter to use. Default is 1.
        time_of_flight (int): Round-trip signal duration in nanoseconds.
        smearing (int): Additional window of ADC integration in nanoseconds.
            Used to account for signal smearing.
    """

    opx_output: MWFEMAnalogOutputPort
    upconverter: int = 1

    LO_frequency: float = "#./upconverter_frequency"
    RF_frequency: float = "#./inferred_RF_frequency"

    def apply_to_config(self, config: Dict) -> None:
        super().apply_to_config(config)

        element_config = config["elements"][self.name]
        element_config["MWInput"] = {
            "port": self.opx_output.port_tuple,
            "upconverter": self.upconverter,
        }

    @property
    def upconverter_frequency(self) -> float:
        """Determine the upconverter frequency from the opx_output.

        If the upconverter frequency is not set, the upconverter frequency is inferred
        from the upconverters dictionary.

        Returns:
            The upconverter frequency.

        Raises:
            ValueError: If the upconverter frequency is not set and cannot be inferred.
        """
        if self.opx_output.upconverter_frequency is not None:
            return self.opx_output.upconverter_frequency
        if self.opx_output.upconverters is not None:
            return self.opx_output.upconverters[self.upconverter]
        raise ValueError(
            "MWChannel: Either upconverter_frequency or upconverters must be provided"
        )


@quam_dataclass
class InMWChannel(_InComplexChannel):
    """QuAM component for a MW FEM input channel

    Args:
        operations (Dict[str, Pulse]): A dictionary of pulses to be played on this
            channel. The key is the pulse label (e.g. "X90") and value is a Pulse.
        id (str, int): The id of the channel, used to generate the name.
            Can be a string, or an integer in which case it will add
            `Channel._default_label`.
        opx_input (MWFEMAnalogInputPort): Channel input port from the OPX
            perspective, e.g. MWFEMAnalogInputPort("con1", 1, 1)
        intermediate_frequency (float): Intermediate frequency of OPX output, default
            is None.
    """

    opx_input: MWFEMAnalogInputPort

    time_of_flight: int = 24
    smearing: int = 0

    def apply_to_config(self, config: Dict) -> None:
        super().apply_to_config(config)

        element_config = config["elements"][self.name]
        element_config["MWOutput"] = {"port": self.opx_input.port_tuple}
        element_config["smearing"] = self.smearing
        element_config["time_of_flight"] = self.time_of_flight


@quam_dataclass
class InOutMWChannel(MWChannel, InMWChannel):
    """QuAM component for a MW FEM input channel

    Args:
        operations (Dict[str, Pulse]): A dictionary of pulses to be played on this
            channel. The key is the pulse label (e.g. "X90") and value is a Pulse.
        id (str, int): The id of the channel, used to generate the name.
            Can be a string, or an integer in which case it will add
            `Channel._default_label`.
        opx_output (MWFEMAnalogOutputPort): Channel output port from the OPX
            perspective, e.g. MWFEMAnalogOutputPort("con1", 1, 1)
        opx_input (MWFEMAnalogInputPort): Channel input port from the OPX
            perspective, e.g. MWFEMAnalogInputPort("con1", 1, 1)
        intermediate_frequency (float): Intermediate frequency of OPX output, default
            is None.
        upconverter (int): The upconverter to use. Default is 1.
        time_of_flight (int): Round-trip signal duration in nanoseconds.
        smearing (int): Additional window of ADC integration in nanoseconds.
            Used to account for signal smearing.
    """

    pass<|MERGE_RESOLUTION|>--- conflicted
+++ resolved
@@ -615,15 +615,8 @@
         if self.intermediate_frequency is not None:
             element_config["intermediate_frequency"] = self.intermediate_frequency
 
-<<<<<<< HEAD
-        if self.thread is not None:
-            element_config["thread"] = self.thread
         try:
             qua_below_1_2_2 = Version(qm.__version__) <= Version("1.2.1")
-=======
-        try:
-            qua_below_1_2_2 = Version(qm.__version__) < Version("1.2.2")
->>>>>>> 8e83c6ae
         except ImportError:
             warnings.warn(
                 "Unable to to determine qm package version, assuming < 1.2.2. "
