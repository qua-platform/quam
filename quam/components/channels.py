from dataclasses import field
from typing import ClassVar, Dict, List, Optional, Sequence, Literal, Tuple, Union, Any
import warnings

from quam.components.hardware import BaseFrequencyConverter, Mixer, LocalOscillator
from quam.components.ports.digital_outputs import (
    DigitalOutputPort,
    OPXPlusDigitalOutputPort,
)
from quam.components.ports.analog_inputs import (
    LFAnalogInputPort,
    LFFEMAnalogInputPort,
    MWFEMAnalogInputPort,
    OPXPlusAnalogInputPort,
)
from quam.components.ports.analog_outputs import (
    LFAnalogOutputPort,
    LFFEMAnalogOutputPort,
    MWFEMAnalogOutputPort,
    OPXPlusAnalogOutputPort,
)
from quam.components.pulses import Pulse, BaseReadoutPulse
from quam.components.ports.digital_outputs import (
    FEMDigitalOutputPort,
)
from quam.core import QuamComponent, quam_dataclass
from quam.core.quam_classes import QuamDict
from quam.utils import string_reference as str_ref


from qm.qua import (
    align,
    amp,
    play,
    wait,
    measure,
    declare,
    set_dc_offset,
    fixed,
    demod,
    dual_demod,
    update_frequency,
    frame_rotation,
    frame_rotation_2pi,
)
from qm.qua._dsl import (
    _PulseAmp,
    AmpValuesType,
    QuaNumberType,
    QuaVariableType,
    QuaExpressionType,
    ChirpType,
    StreamType,
)


__all__ = [
<<<<<<< HEAD
    "StickyChannelAddon",
=======
    "DigitalOutputChannel",
    "Channel",
>>>>>>> 6b0f3fb6
    "SingleChannel",
    "InSingleChannel",
    "IQChannel",
    "InIQChannel",
    "InOutSingleChannel",
    "InOutIQChannel",
    "InSingleOutIQChannel",
    "InIQOutSingleChannel",
]


@quam_dataclass
<<<<<<< HEAD
class StickyChannelAddon(QuamComponent):
    duration: int
    enabled: bool = True
    analog: bool = True
    digital: bool = True

    @property
    def channel(self) -> Optional["Channel"]:
        """If the parent is a channel, returns the parent, otherwise returns None."""
        if isinstance(self.parent, Channel):
            return self.parent
        else:
            return

    @property
    def config_settings(self):
        if self.channel is not None:
            return {"after": [self.channel]}

    def apply_to_config(self, config: dict) -> None:
        if self.channel is None:
            return

        if not self.enabled:
            return

        config["elements"][self.channel.name]["sticky"] = {
            "analog": self.analog,
            "digital": self.digital,
            "duration": self.duration,
        }
=======
class DigitalOutputChannel(QuamComponent):
    """QuAM component for a digital output channel (signal going out of the OPX)

    Should be added to `Channel.digital_outputs` so that it's also added to the
    respective element in the QUA config.

    Args:
        opx_output (Tuple[str, int]): Channel output port from the OPX perspective,
            E.g. ("con1", 1)
        delay (int, optional): Delay in nanoseconds. An intrinsic negative delay of
            136 ns exists by default.
        buffer (int, optional): Digital pulses played to this element will be convolved
            with a digital pulse of value 1 with this length [ns].
        shareable (bool, optional): If True, the digital output can be shared with other
            QM instances. Default is False
        inverted (bool, optional): If True, the digital output is inverted.
            Default is False.
    ."""

    opx_output: Union[Tuple[str, int], Tuple[str, int, int], DigitalOutputPort]
    delay: int = None
    buffer: int = None

    shareable: bool = None
    inverted: bool = None

    def generate_element_config(self) -> Dict[str, int]:
        """Generates the config entry for a digital channel in the QUA config.

        This config entry goes into:
        config.elements.<element_name>.digitalInputs.<opx_output[1]>

        Returns:
            Dict[str, int]: The digital channel config entry.
                Contains "port", and optionally "delay", "buffer" if specified
        """
        if isinstance(self.opx_output, DigitalOutputPort):
            opx_output = self.opx_output.port_tuple
        else:
            opx_output = tuple(self.opx_output)

        digital_cfg: Dict[str, Any] = {"port": opx_output}
        if self.delay is not None:
            digital_cfg["delay"] = self.delay
        if self.buffer is not None:
            digital_cfg["buffer"] = self.buffer
        return digital_cfg

    def apply_to_config(self, config: dict) -> None:
        """Adds this DigitalOutputChannel to the QUA configuration.

        config.controllers.<controller_name>.digital_outputs.<port> will be updated
        with the shareable and inverted settings of this channel if specified.

        See [`QuamComponent.apply_to_config`][quam.core.quam_classes.QuamComponent.apply_to_config]
        for details.
        """
        if isinstance(self.opx_output, DigitalOutputPort):
            if self.shareable is not None:
                warnings.warn(
                    f"Property {self.name}.shareable (={self.shareable}) is ignored "
                    "because it should be set in {self.name}.opx_output.shareable"
                )
            if self.inverted is not None:
                warnings.warn(
                    f"Property {self.name}.inverted (={self.inverted}) is ignored "
                    "because it should be set in {self.name}.opx_output.inverted"
                )
            return

        shareable = self.shareable if self.shareable is not None else False
        inverted = self.inverted if self.inverted is not None else False
        if len(self.opx_output) == 2:
            digital_output_port = OPXPlusDigitalOutputPort(
                *self.opx_output, shareable=shareable, inverted=inverted
            )
        else:
            digital_output_port = FEMDigitalOutputPort(
                *self.opx_output, shareable=shareable, inverted=inverted
            )
        digital_output_port.apply_to_config(config)
>>>>>>> 6b0f3fb6


@quam_dataclass
class Channel(QuamComponent):
    """Base QuAM component for a channel, can be output, input or both.

    Args:
        operations (Dict[str, Pulse]): A dictionary of pulses to be played on this
            channel. The key is the pulse label (e.g. "X90") and value is a Pulse.
        id (str, int): The id of the channel, used to generate the name.
            Can be a string, or an integer in which case it will add
            `Channel._default_label`.
        sticky (Sticky): Optional sticky parameters for the channel, i.e. defining
            whether successive pulses are applied w.r.t the previous pulse or w.r.t 0 V.
            If not specified, this channel is not sticky.
    """

    operations: Dict[str, Pulse] = field(default_factory=dict)

    id: Union[str, int] = None
    _default_label: ClassVar[str] = "ch"  # Used to determine name from id
    sticky: StickyChannelAddon = None

    digital_outputs: Dict[str, DigitalOutputChannel] = field(default_factory=dict)

    @property
    def name(self) -> str:
        cls_name = self.__class__.__name__

        if self.id is not None:
            if str_ref.is_reference(self.id):
                raise AttributeError(
                    f"{cls_name}.name cannot be determined. "
                    f"Please either set {cls_name}.id to a string or integer, "
                    f"or {cls_name} should be an attribute of another QuAM component."
                )
            if isinstance(self.id, str):
                return self.id
            else:
                return f"{self._default_label}{self.id}"
        if self.parent is None:
            raise AttributeError(
                f"{cls_name}.name cannot be determined. "
                f"Please either set {cls_name}.id to a string or integer, "
                f"or {cls_name} should be an attribute of another QuAM component with "
                "a name."
            )
        if isinstance(self.parent, QuamDict):
            return self.parent.get_attr_name(self)
        if not hasattr(self.parent, "name"):
            raise AttributeError(
                f"{cls_name}.name cannot be determined. "
                f"Please either set {cls_name}.id to a string or integer, "
                f"or {cls_name} should be an attribute of another QuAM component with "
                "a name."
            )
        return f"{self.parent.name}{str_ref.DELIMITER}{self.parent.get_attr_name(self)}"

    @property
    def pulse_mapping(self):
        return {label: pulse.pulse_name for label, pulse in self.operations.items()}

    def play(
        self,
        pulse_name: str,
        amplitude_scale: Union[float, AmpValuesType] = None,
        duration: QuaNumberType = None,
        condition: QuaExpressionType = None,
        chirp: ChirpType = None,
        truncate: QuaNumberType = None,
        timestamp_stream: StreamType = None,
        continue_chirp: bool = False,
        target: str = "",
        validate: bool = True,
    ):
        """Play a pulse on this channel.

        Args:
            pulse_name (str): The name of the pulse to play. Should be registered in
                `self.operations`.
            amplitude_scale (float, _PulseAmp): Amplitude scale of the pulse.
                Can be either a float, or qua.amp(float).
            duration (int): Duration of the pulse in units of the clock cycle (4ns).
                If not provided, the default pulse duration will be used. It is possible
                to dynamically change the duration of both constant and arbitrary
                pulses. Arbitrary pulses can only be stretched, not compressed.
            chirp (Union[(list[int], str), (int, str)]): Allows to perform
                piecewise linear sweep of the element's intermediate
                frequency in time. Input should be a tuple, with the 1st
                element being a list of rates and the second should be a
                string with the units. The units can be either: 'Hz/nsec',
                'mHz/nsec', 'uHz/nsec', 'pHz/nsec' or 'GHz/sec', 'MHz/sec',
                'KHz/sec', 'Hz/sec', 'mHz/sec'.
            truncate (Union[int, QUA variable of type int]): Allows playing
                only part of the pulse, truncating the end. If provided,
                will play only up to the given time in units of the clock
                cycle (4ns).
            condition (A logical expression to evaluate.): Will play analog
                pulse only if the condition's value is true. Any digital
                pulses associated with the operation will always play.
            timestamp_stream (Union[str, _ResultSource]): (Supported from
                QOP 2.2) Adding a `timestamp_stream` argument will save the
                time at which the operation occurred to a stream. If the
                `timestamp_stream` is a string ``label``, then the timestamp
                handle can be retrieved with
                `qm._results.JobResults.get` with the same ``label``.
            validate (bool): If True (default), validate that the pulse is registered
                in Channel.operations

        Note:
            The `element` argument from `qm.qua.play()`is not needed, as it is
            automatically set to `self.name`.

        """
        if validate and pulse_name not in self.operations:
            raise KeyError(
                f"Operation '{pulse_name}' not found in channel '{self.name}'"
            )

        if amplitude_scale is not None:
            if not isinstance(amplitude_scale, _PulseAmp):
                amplitude_scale = amp(amplitude_scale)
            pulse = pulse_name * amplitude_scale
        else:
            pulse = pulse_name

        # At the moment, self.name is not defined for Channel because it could
        # be a property or dataclass field in a subclass.
        # # TODO Find elegant solution for Channel.name.
        play(
            pulse=pulse,
            element=self.name,
            duration=duration,
            condition=condition,
            chirp=chirp,
            truncate=truncate,
            timestamp_stream=timestamp_stream,
            continue_chirp=continue_chirp,
            target=target,
        )

    def wait(self, duration: QuaNumberType, *other_elements: Union[str, "Channel"]):
        """Wait for the given duration on all provided elements without outputting anything.

        Duration is in units of the clock cycle (4ns)

        Args:
            duration (Union[int,QUA variable of type int]): time to wait in
                units of the clock cycle (4ns). Range: [4, $2^{31}-1$]
                in steps of 1.
            *other_elements (Union[str,sequence of str]): elements to wait on,
                in addition to this channel

        Warning:
            In case the value of this is outside the range above, unexpected results may occur.

        Note:
            The current channel element is always included in the wait operation.

        Note:
            The purpose of the `wait` operation is to add latency. In most cases, the
            latency added will be exactly the same as that specified by the QUA variable or
            the literal used. However, in some cases an additional computational latency may
            be added. If the actual wait time has significance, such as in characterization
            experiments, the actual wait time should always be verified with a simulator.
        """
        other_elements_str = [
            element if isinstance(element, str) else str(element)
            for element in other_elements
        ]
        wait(duration, self.name, *other_elements_str)

    def align(self, *other_elements):
        if not other_elements:
            align()
        else:
            other_elements_str = [
                element if isinstance(element, str) else str(element)
                for element in other_elements
            ]
            align(self.name, *other_elements_str)

    def update_frequency(
        self,
        new_frequency: QuaNumberType,
        units: str = "Hz",
        keep_phase: bool = False,
    ):
        """Dynamically update the frequency of the associated oscillator.

        This changes the frequency from the value defined in the channel.

        The behavior of the phase (continuous vs. coherent) is controlled by the
        ``keep_phase`` parameter and is discussed in the documentation.

        Args:
            new_frequency (int): The new frequency value to set in units set
                by ``units`` parameter. In steps of 1.
            units (str): units of new frequency. Useful when sub-Hz
                precision is required. Allowed units are "Hz", "mHz", "uHz",
                "nHz", "pHz"
            keep_phase (bool): Determine whether phase will be continuous
                through the change (if ``True``) or it will be coherent,
                only the frequency will change (if ``False``).

        Example:
            ```python
            with program() as prog:
                update_frequency("q1", 4e6) # will set the frequency to 4 MHz

                ### Example for sub-Hz resolution
                # will set the frequency to 100 Hz (due to casting to int)
                update_frequency("q1", 100.7)

                # will set the frequency to 100.7 Hz
                update_frequency("q1", 100700, units='mHz')
            ```
        """
        update_frequency(self.name, new_frequency, units, keep_phase)

    def frame_rotation(self, angle: QuaNumberType):
        r"""Shift the phase of the channel element's oscillator by the given angle.

        This is typically used for virtual z-rotations.

        Note:
            The fixed point format of QUA variables of type fixed is 4.28, meaning the
            phase must be between $-8$ and $8-2^{28}$. Otherwise the phase value will be
            invalid. It is therefore better to use `frame_rotation_2pi()` which avoids
            this issue.

        Note:
            The phase is accumulated with a resolution of 16 bit.
            Therefore, *N* changes to the phase can result in a phase (and amplitude)
            inaccuracy of about :math:`N \cdot 2^{-16}`. To null out this accumulated
            error, it is recommended to use `reset_frame(el)` from time to time.

        Args:
            angle (Union[float, QUA variable of type fixed]): The angle to
                add to the current phase (in radians)
            *elements (str): a single element whose oscillator's phase will
                be shifted. multiple elements can be given, in which case
                all of their oscillators' phases will be shifted

        """
        frame_rotation(angle, self.name)

    def frame_rotation_2pi(self, angle: QuaNumberType):
        r"""Shift the phase of the oscillator associated with an element by the given
        angle in units of 2pi radians.

        This is typically used for virtual z-rotations.

        Note:
            Unlike the case of frame_rotation(), this method performs the 2-pi radian
            wrap around of the angle automatically.

        Note:
            The phase is accumulated with a resolution of 16 bit.
            Therefore, *N* changes to the phase can result in a phase inaccuracy of
            about :math:`N \cdot 2^{-16}`. To null out this accumulated error, it is
            recommended to use `reset_frame(el)` from time to time.

        Args:
            angle (Union[float,QUA variable of type real]): The angle to add
                to the current phase (in $2\pi$ radians)
        """
        frame_rotation_2pi(angle, self.name)

    def _config_add_digital_outputs(self, config: Dict[str, dict]) -> None:
        """Adds the digital outputs to the QUA config.

        config.elements.<element_name>.digitalInputs will be updated with the digital
        outputs of this channel.

        Note that the digital outputs are added separately to the controller config in
        `DigitalOutputChannel.apply_to_config`.

        Args:
            config (dict): The QUA config that's in the process of being generated.
        """
        if not self.digital_outputs:
            return

        element_cfg = config["elements"][self.name]
        element_cfg.setdefault("digitalInputs", {})

        for name, digital_output in self.digital_outputs.items():
            digital_cfg = digital_output.generate_element_config()
            element_cfg["digitalInputs"][name] = digital_cfg

    def apply_to_config(self, config: Dict[str, dict]) -> None:
        """Adds this Channel to the QUA configuration.

        config.elements.<element_name> will be created, and the operations are added.

        Args:
            config (dict): The QUA config that's in the process of being generated.

        Raises:
            ValueError: If the channel already exists in the config.
        """
        if self.name in config["elements"]:
            raise ValueError(
                f"Cannot add channel '{self.name}' to the config because it already "
                f"exists. Existing entry: {config['elements'][self.name]}"
            )
        config["elements"][self.name] = {"operations": self.pulse_mapping}

        self._config_add_digital_outputs(config)


@quam_dataclass
class SingleChannel(Channel):
    """QuAM component for a single (not IQ) output channel.

    Args:
        operations (Dict[str, Pulse]): A dictionary of pulses to be played on this
            channel. The key is the pulse label (e.g. "X90") and value is a Pulse.
        id (str, int): The id of the channel, used to generate the name.
            Can be a string, or an integer in which case it will add
            `Channel._default_label`.
        opx_output (Tuple[str, int]): Channel output port from the OPX perspective,
            a tuple of (controller_name, port).
        filter_fir_taps (List[float]): FIR filter taps for the output port.
        filter_iir_taps (List[float]): IIR filter taps for the output port.
        opx_output_offset (float): DC offset for the output port.
        intermediate_frequency (float): Intermediate frequency of OPX output, default
            is None.
    """

    opx_output: Union[Tuple[str, int], Tuple[str, int, int], LFAnalogOutputPort]
    filter_fir_taps: List[float] = None
    filter_iir_taps: List[float] = None

    opx_output_offset: float = None
    intermediate_frequency: float = None

    def set_dc_offset(self, offset: QuaNumberType):
        """Set the DC offset of an element's input to the given value.
        This value will remain the DC offset until changed or until the Quantum Machine
        is closed.

        Args:
            offset (QuaNumberType): The DC offset to set the input to.
                This is limited by the OPX output voltage range.
                The number can be a QUA variable
        """
        set_dc_offset(element=self.name, element_input="single", offset=offset)

    def apply_to_config(self, config: dict):
        """Adds this SingleChannel to the QUA configuration.

        See [`QuamComponent.apply_to_config`][quam.core.quam_classes.QuamComponent.apply_to_config]
        for details.
        """
        # Add pulses & waveforms
        super().apply_to_config(config)

        if str_ref.is_reference(self.name):
            raise AttributeError(
                f"Channel {self.get_reference()} cannot be added to the config because"
                " it doesn't have a name. Either set channel.id to a string or"
                " integer, or channel should be an attribute of another QuAM component"
                " with a name."
            )

        element_config = config["elements"][self.name]

        if self.intermediate_frequency is not None:
            element_config["intermediate_frequency"] = self.intermediate_frequency

        filter_fir_taps = self.filter_fir_taps
        if filter_fir_taps is not None:
            filter_fir_taps = list(filter_fir_taps)
        filter_iir_taps = self.filter_iir_taps
        if filter_iir_taps is not None:
            filter_iir_taps = list(filter_iir_taps)

        if isinstance(self.opx_output, LFAnalogOutputPort):
            opx_port = self.opx_output
        elif len(self.opx_output) == 2:
            opx_port = OPXPlusAnalogOutputPort(
                *self.opx_output,
                offset=self.opx_output_offset,
                feedforward_filter=filter_fir_taps,
                feedback_filter=filter_iir_taps,
            )
            opx_port.apply_to_config(config)
        else:
            opx_port = LFFEMAnalogOutputPort(
                *self.opx_output,
                offset=self.opx_output_offset,
                feedforward_filter=filter_fir_taps,
                feedback_filter=filter_iir_taps,
            )
            opx_port.apply_to_config(config)

        element_config["singleInput"] = {"port": opx_port.port_tuple}


@quam_dataclass
class InSingleChannel(Channel):
    """QuAM component for a single (not IQ) input channel.

    Args:
        operations (Dict[str, Pulse]): A dictionary of pulses to be played on this
            channel. The key is the pulse label (e.g. "X90") and value is a Pulse.
        id (str, int): The id of the channel, used to generate the name.
            Can be a string, or an integer in which case it will add
            `Channel._default_label`.
        opx_input (Tuple[str, int]): Channel input port from OPX perspective,
            a tuple of (controller_name, port).
        opx_input_offset (float): DC offset for the input port.
        intermediate_frequency (float): Intermediate frequency of OPX input,
            default is None.
        time_of_flight (int): Round-trip signal duration in nanoseconds.
        smearing (int): Additional window of ADC integration in nanoseconds.
            Used to account for signal smearing.
    """

    opx_input: Union[Tuple[str, int], Tuple[str, int, int], LFAnalogInputPort]
    opx_input_offset: float = None

    time_of_flight: int = 24
    smearing: int = 0

    def apply_to_config(self, config: dict):
        """Adds this InSingleChannel to the QUA configuration.

        See [`QuamComponent.apply_to_config`][quam.core.quam_classes.QuamComponent.apply_to_config]
        for details.
        """
        # Add output to config
        super().apply_to_config(config)

        # Note outputs instead of inputs because it's w.r.t. the QPU
        element_config = config["elements"][self.name]
        element_config["smearing"] = self.smearing
        element_config["time_of_flight"] = self.time_of_flight

        if isinstance(self.opx_input, LFAnalogInputPort):
            opx_port = self.opx_input
        elif len(self.opx_input) == 2:
            opx_port = OPXPlusAnalogInputPort(
                *self.opx_input, offset=self.opx_input_offset
            )
            opx_port.apply_to_config(config)
        else:
            opx_port = LFFEMAnalogInputPort(
                *self.opx_input, offset=self.opx_input_offset
            )
            opx_port.apply_to_config(config)

        element_config["outputs"] = {"out1": opx_port.port_tuple}

    def measure(
        self,
        pulse_name: str,
        amplitude_scale: Union[float, AmpValuesType] = None,
        qua_vars: Tuple[QuaVariableType, ...] = None,
        stream=None,
    ) -> Tuple[QuaVariableType, QuaVariableType]:
        """Perform a full demodulation measurement on this channel.

        Args:
            pulse_name (str): The name of the pulse to play. Should be registered in
                `self.operations`.
            amplitude_scale (float, _PulseAmp): Amplitude scale of the pulse.
                Can be either a float, or qua.amp(float).
            qua_vars (Tuple[QuaVariableType, ...], optional): Two QUA
                variables to store the I, Q measurement results.
                If not provided, new variables will be declared and returned.
            stream (Optional[StreamType]): The stream to save the measurement result to.
                If not provided, the raw ADC signal will not be streamed.

        Returns:
            I, Q: The QUA variables used to store the measurement results.
                If provided as input, the same variables will be returned.
                If not provided, new variables will be declared and returned.

        Raises:
            ValueError: If `qua_vars` is provided and is not a tuple of two QUA
                variables.
        """

        pulse: BaseReadoutPulse = self.operations[pulse_name]

        if qua_vars is not None:
            if not isinstance(qua_vars, Sequence) or len(qua_vars) != 2:
                raise ValueError(
                    f"InOutSingleChannel.measure received kwarg 'qua_vars' "
                    f"which is not a tuple of two QUA variables. Received {qua_vars=}"
                )
        else:
            qua_vars = [declare(fixed) for _ in range(2)]

        if amplitude_scale is not None:
            if not isinstance(amplitude_scale, _PulseAmp):
                amplitude_scale = amp(amplitude_scale)
            pulse_name *= amplitude_scale

        integration_weight_labels = list(pulse.integration_weights_mapping)
        measure(
            pulse_name,
            self.name,
            stream,
            demod.full(integration_weight_labels[0], qua_vars[0], "out1"),
            demod.full(integration_weight_labels[1], qua_vars[1], "out1"),
        )
        return tuple(qua_vars)

    def measure_accumulated(
        self,
        pulse_name: str,
        amplitude_scale: Union[float, AmpValuesType] = None,
        num_segments: int = None,
        segment_length: int = None,
        qua_vars: Tuple[QuaVariableType, ...] = None,
        stream=None,
    ) -> Tuple[QuaVariableType, QuaVariableType]:
        """Perform an accumulated demodulation measurement on this channel.

        Args:
            pulse_name (str): The name of the pulse to play. Should be registered in
                `self.operations`.
            amplitude_scale (float, _PulseAmp): Amplitude scale of the pulse.
                Can be either a float, or qua.amp(float).
            num_segments (int): The number of segments to accumulate.
                Should either specify this or `segment_length`.
            segment_length (int): The length of the segment to accumulate.
                Should either specify this or `num_segments`.
            qua_vars (Tuple[QuaVariableType, ...], optional): Two QUA
                variables to store the I, Q measurement results.
                If not provided, new variables will be declared and returned.
            stream (Optional[StreamType]): The stream to save the measurement result to.
                If not provided, the raw ADC signal will not be streamed.

        Returns:
            I, Q: The QUA variables used to store the measurement results.
                If provided as input, the same variables will be returned.
                If not provided, new variables will be declared and returned.

        Raises:
            ValueError: If both `num_segments` and `segment_length` are provided, or if
                neither are provided.
            ValueError: If `qua_vars` is provided and is not a tuple of two QUA
                variables.
        """
        pulse: BaseReadoutPulse = self.operations[pulse_name]

        if num_segments is None and segment_length is None:
            raise ValueError(
                "InOutSingleChannel.measure_accumulated requires either 'segment_length' "
                "or 'num_segments' to be provided."
            )
        elif num_segments is not None and segment_length is not None:
            raise ValueError(
                "InOutSingleChannel.measure_accumulated received both 'segment_length' "
                "and 'num_segments'. Please provide only one."
            )
        elif num_segments is None:
            num_segments = int(pulse.length / (4 * segment_length))  # Number of slices
        elif segment_length is None:
            segment_length = int(pulse.length / (4 * num_segments))

        if qua_vars is not None:
            if not isinstance(qua_vars, Sequence) or len(qua_vars) != 2:
                raise ValueError(
                    f"InOutSingleChannel.measure_accumulated received kwarg 'qua_vars' "
                    f"which is not a tuple of two QUA variables. Received {qua_vars=}"
                )
        else:
            qua_vars = [declare(fixed, size=num_segments) for _ in range(2)]

        if amplitude_scale is not None:
            if not isinstance(amplitude_scale, _PulseAmp):
                amplitude_scale = amp(amplitude_scale)
            pulse_name *= amplitude_scale

        integration_weight_labels = list(pulse.integration_weights_mapping)
        measure(
            pulse_name,
            self.name,
            stream,
            demod.accumulated(
                integration_weight_labels[0], qua_vars[0], segment_length, "out1"
            ),
            demod.accumulated(
                integration_weight_labels[1], qua_vars[1], segment_length, "out1"
            ),
        )
        return tuple(qua_vars)

    def measure_sliced(
        self,
        pulse_name: str,
        amplitude_scale: Union[float, AmpValuesType] = None,
        num_segments: int = None,
        segment_length: int = None,
        qua_vars: Tuple[QuaVariableType, ...] = None,
        stream=None,
    ) -> Tuple[QuaVariableType, QuaVariableType]:
        """Perform an accumulated demodulation measurement on this channel.

        Args:
            pulse_name (str): The name of the pulse to play. Should be registered in
                `self.operations`.
            amplitude_scale (float, _PulseAmp): Amplitude scale of the pulse.
                Can be either a float, or qua.amp(float).
            num_segments (int): The number of segments to accumulate.
                Should either specify this or `segment_length`.
            segment_length (int): The length of the segment to accumulate.
                Should either specify this or `num_segments`.
            qua_vars (Tuple[QuaVariableType, ...], optional): Two QUA
                variables to store the I, Q measurement results.
                If not provided, new variables will be declared and returned.
            stream (Optional[StreamType]): The stream to save the measurement result to.
                If not provided, the raw ADC signal will not be streamed.

        Returns:
            I, Q: The QUA variables used to store the measurement results.
                If provided as input, the same variables will be returned.
                If not provided, new variables will be declared and returned.

        Raises:
            ValueError: If both `num_segments` and `segment_length` are provided, or if
                neither are provided.
            ValueError: If `qua_vars` is provided and is not a tuple of two QUA
                variables.
        """
        pulse: BaseReadoutPulse = self.operations[pulse_name]

        if num_segments is None and segment_length is None:
            raise ValueError(
                "InOutSingleChannel.measure_sliced requires either 'segment_length' "
                "or 'num_segments' to be provided."
            )
        elif num_segments is not None and segment_length is not None:
            raise ValueError(
                "InOutSingleChannel.measure_sliced received both 'segment_length' "
                "and 'num_segments'. Please provide only one."
            )
        elif num_segments is None:
            num_segments = int(pulse.length / (4 * segment_length))  # Number of slices
        elif segment_length is None:
            segment_length = int(pulse.length / (4 * num_segments))

        if qua_vars is not None:
            if not isinstance(qua_vars, Sequence) or len(qua_vars) != 2:
                raise ValueError(
                    f"InOutSingleChannel.measure_sliced received kwarg 'qua_vars' "
                    f"which is not a tuple of two QUA variables. Received {qua_vars=}"
                )
        else:
            qua_vars = [declare(fixed, size=num_segments) for _ in range(2)]

        if amplitude_scale is not None:
            if not isinstance(amplitude_scale, _PulseAmp):
                amplitude_scale = amp(amplitude_scale)
            pulse_name *= amplitude_scale

        integration_weight_labels = list(pulse.integration_weights_mapping)
        measure(
            pulse_name,
            self.name,
            stream,
            demod.sliced(
                integration_weight_labels[0], qua_vars[0], segment_length, "out1"
            ),
            demod.sliced(
                integration_weight_labels[1], qua_vars[1], segment_length, "out1"
            ),
        )
        return tuple(qua_vars)


@quam_dataclass
class IQChannel(Channel):
    """QuAM component for an IQ output channel.

    Args:
        operations (Dict[str, Pulse]): A dictionary of pulses to be played on this
            channel. The key is the pulse label (e.g. "X90") and value is a Pulse.
        id (str, int): The id of the channel, used to generate the name.
            Can be a string, or an integer in which case it will add
            `Channel._default_label`.
        opx_output_I (Tuple[str, int]): Channel I output port from the OPX perspective,
            a tuple of (controller_name, port).
        opx_output_Q (Tuple[str, int]): Channel Q output port from the OPX perspective,
            a tuple of (controller_name, port).
        opx_output_offset_I float: The offset of the I channel. Default is 0.
        opx_output_offset_Q float: The offset of the Q channel. Default is 0.
        intermediate_frequency (float): Intermediate frequency of the mixer.
            Default is 0.0
        LO_frequency (float): Local oscillator frequency. Default is the LO frequency
            of the frequency converter up component.
        RF_frequency (float): RF frequency of the mixer. By default, the RF frequency
            is inferred by adding the LO frequency and the intermediate frequency.
        frequency_converter_up (FrequencyConverter): Frequency converter QuAM component
            for the IQ output.
    """

    opx_output_I: Union[Tuple[str, int], Tuple[str, int, int], LFAnalogOutputPort]
    opx_output_Q: Union[Tuple[str, int], Tuple[str, int, int], LFAnalogOutputPort]

    opx_output_offset_I: float = None
    opx_output_offset_Q: float = None

    frequency_converter_up: BaseFrequencyConverter

    intermediate_frequency: float = 0.0
    LO_frequency: float = "#./frequency_converter_up/LO_frequency"
    RF_frequency: float = "#./inferred_RF_frequency"

    _default_label: ClassVar[str] = "IQ"

    @property
    def inferred_RF_frequency(self) -> float:
        """Inferred RF frequency by adding LO and IF

        Can be used by having reference `RF_frequency = "#./inferred_RF_frequency"`
        Returns:
            self.LO_frequency + self.intermediate_frequency
        """
        name = getattr(self, "name", self.__class__.__name__)
        if not isinstance(self.LO_frequency, (float, int)):
            raise AttributeError(
                f"Error inferring RF frequency for channel {name}: "
                f"LO_frequency is not a number: {self.LO_frequency}"
            )
        if not isinstance(self.intermediate_frequency, (float, int)):
            raise AttributeError(
                f"Error inferring RF frequency for channel {name}: "
                f"intermediate_frequency is not a number: {self.intermediate_frequency}"
            )
        return self.LO_frequency + self.intermediate_frequency

    @property
    def inferred_intermediate_frequency(self) -> float:
        """Inferred intermediate frequency by subtracting LO from RF

        Can be used by having reference
        `intermediate_frequency = "#./inferred_intermediate_frequency"`

        Returns:
            self.RF_frequency - self.LO_frequency
        """
        name = getattr(self, "name", self.__class__.__name__)
        if not isinstance(self.LO_frequency, (float, int)):
            raise AttributeError(
                f"Error inferring intermediate frequency for channel {name}: "
                f"LO_frequency is not a number: {self.LO_frequency}"
            )
        if not isinstance(self.RF_frequency, (float, int)):
            raise AttributeError(
                f"Error inferring intermediate frequency for channel {name}: "
                f"RF_frequency is not a number: {self.RF_frequency}"
            )
        return self.RF_frequency - self.LO_frequency

    @property
    def inferred_LO_frequency(self) -> float:
        """Inferred LO frequency by subtracting IF from RF

        Can be used by having reference `LO_frequency = "#./inferred_LO_frequency"`

        Returns:
            self.RF_frequency - self.intermediate_frequency
        """
        name = getattr(self, "name", self.__class__.__name__)
        if not isinstance(self.RF_frequency, (float, int)):
            raise AttributeError(
                f"Error inferring LO frequency for channel {name}: "
                f"RF_frequency is not a number: {self.RF_frequency}"
            )
        if not isinstance(self.intermediate_frequency, (float, int)):
            raise AttributeError(
                f"Error inferring LO frequency for channel {name}: "
                f"intermediate_frequency is not a number: {self.intermediate_frequency}"
            )
        return self.RF_frequency - self.intermediate_frequency

    @property
    def local_oscillator(self) -> Optional[LocalOscillator]:
        return getattr(self.frequency_converter_up, "local_oscillator", None)

    @property
    def mixer(self) -> Optional[Mixer]:
        return getattr(self.frequency_converter_up, "mixer", None)

    @property
    def rf_frequency(self):
        warnings.warn(
            "rf_frequency is deprecated, use RF_frequency instead", DeprecationWarning
        )
        return self.frequency_converter_up.LO_frequency + self.intermediate_frequency

    def set_dc_offset(self, offset: QuaNumberType, element_input: Literal["I", "Q"]):
        """Set the DC offset of an element's input to the given value.
        This value will remain the DC offset until changed or until the Quantum Machine
        is closed.

        Args:
            offset (QuaNumberType): The DC offset to set the input to.
                This is limited by the OPX output voltage range.
                The number can be a QUA variable
            element_input (Literal["I", "Q"]): The element input to set the offset for.

        Raises:
            ValueError: If element_input is not "I" or "Q"
        """
        if element_input not in ["I", "Q"]:
            raise ValueError(
                f"element_input should be either 'I' or 'Q', got {element_input}"
            )
        set_dc_offset(element=self.name, element_input=element_input, offset=offset)

    def apply_to_config(self, config: dict):
        """Adds this IQChannel to the QUA configuration.

        See [`QuamComponent.apply_to_config`][quam.core.quam_classes.QuamComponent.apply_to_config]
        for details.
        """
        # Add pulses & waveforms
        super().apply_to_config(config)

        if str_ref.is_reference(self.name):
            raise AttributeError(
                f"Channel {self.get_reference()} cannot be added to the config because"
                " it doesn't have a name. Either set channel.id to a string or"
                " integer, or channel should be an attribute of another QuAM component"
                " with a name."
            )

        element_cfg = config["elements"][self.name]
        element_cfg["intermediate_frequency"] = self.intermediate_frequency

        from quam.components.octave import OctaveUpConverter

        if isinstance(self.frequency_converter_up, OctaveUpConverter):
            octave = self.frequency_converter_up.octave
            if octave is None:
                raise ValueError(
                    f"Error generating config: channel {self.name} has an "
                    f"OctaveUpConverter (id={self.frequency_converter_up.id}) without "
                    "an attached Octave"
                )
            element_cfg["RF_inputs"] = {
                "port": (octave.name, self.frequency_converter_up.id)
            }
        elif str_ref.is_reference(self.frequency_converter_up):
            raise ValueError(
                f"Error generating config: channel {self.name} could not determine "
                f'"frequency_converter_up", it seems to point to a non-existent '
                f"reference: {self.frequency_converter_up}"
            )
        else:

            element_cfg["mixInputs"] = {}  # To be filled in next section
            if self.mixer is not None:
                element_cfg["mixInputs"]["mixer"] = self.mixer.name
            if self.local_oscillator is not None:
                element_cfg["mixInputs"][
                    "lo_frequency"
                ] = self.local_oscillator.frequency

        opx_outputs = [self.opx_output_I, self.opx_output_Q]
        offsets = [self.opx_output_offset_I, self.opx_output_offset_Q]
        for I_or_Q, opx_output, offset in zip("IQ", opx_outputs, offsets):
            if isinstance(opx_output, LFAnalogOutputPort):
                opx_port = opx_output
            elif len(opx_output) == 2:
                opx_port = OPXPlusAnalogOutputPort(*opx_output, offset=offset)
                opx_port.apply_to_config(config)
            else:
                opx_port = LFFEMAnalogOutputPort(*opx_output, offset=offset)
                opx_port.apply_to_config(config)

            if "mixInputs" in element_cfg:
                element_cfg["mixInputs"][I_or_Q] = opx_port.port_tuple


@quam_dataclass
class InIQChannel(Channel):
    """QuAM component for an IQ input channel

    operations (Dict[str, Pulse]): A dictionary of pulses to be played on this
        channel. The key is the pulse label (e.g. "readout") and value is a
        ReadoutPulse.
    id (str, int): The id of the channel, used to generate the name.
        Can be a string, or an integer in which case it will add
        `Channel._default_label`.
    opx_input_I (Tuple[str, int]): Channel I input port from the OPX perspective,
        a tuple of (controller_name, port).
    opx_input_Q (Tuple[str, int]): Channel Q input port from the OPX perspective,
        a tuple of (controller_name, port).
    opx_input_offset_I float: The offset of the I channel. Default is 0.
    opx_input_offset_Q float: The offset of the Q channel. Default is 0.
    frequency_converter_down (Optional[FrequencyConverter]): Frequency converter
        QuAM component for the IQ input port. Only needed for the old Octave.
    time_of_flight (int): Round-trip signal duration in nanoseconds.
    smearing (int): Additional window of ADC integration in nanoseconds.
        Used to account for signal smearing.
    input_gain (float): The gain of the input channel. Default is None.
    """

    opx_input_I: Union[Tuple[str, int], Tuple[str, int, int], LFAnalogInputPort]
    opx_input_Q: Union[Tuple[str, int], Tuple[str, int, int], LFAnalogInputPort]

    time_of_flight: int = 24
    smearing: int = 0

    opx_input_offset_I: float = None
    opx_input_offset_Q: float = None

    input_gain: Optional[int] = None

    frequency_converter_down: BaseFrequencyConverter = None

    _default_label: ClassVar[str] = "IQ"

    def apply_to_config(self, config: dict):
        """Adds this InOutIQChannel to the QUA configuration.

        See [`QuamComponent.apply_to_config`][quam.core.quam_classes.QuamComponent.apply_to_config]
        for details.
        """
        super().apply_to_config(config)

        # Note outputs instead of inputs because it's w.r.t. the QPU
        element_cfg = config["elements"][self.name]
        element_cfg["smearing"] = self.smearing
        element_cfg["time_of_flight"] = self.time_of_flight

        from quam.components.octave import OctaveDownConverter

        if isinstance(self.frequency_converter_down, OctaveDownConverter):
            octave = self.frequency_converter_down.octave
            if octave is None:
                raise ValueError(
                    f"Error generating config: channel {self.name} has an "
                    f"OctaveDownConverter (id={self.frequency_converter_down.id}) "
                    "without an attached Octave"
                )
            element_cfg["RF_outputs"] = {
                "port": (octave.name, self.frequency_converter_down.id)
            }
        elif str_ref.is_reference(self.frequency_converter_down):
            raise ValueError(
                f"Error generating config: channel {self.name} could not determine "
                f'"frequency_converter_down", it seems to point to a non-existent '
                f"reference: {self.frequency_converter_down}"
            )
        else:
            # To be filled in next section
            element_cfg["outputs"] = {}

        opx_inputs = [self.opx_input_I, self.opx_input_Q]
        offsets = [self.opx_input_offset_I, self.opx_input_offset_Q]
        input_gain = int(self.input_gain if self.input_gain is not None else 0)
        for k, (opx_input, offset) in enumerate(zip(opx_inputs, offsets), start=1):
            if isinstance(opx_input, LFAnalogInputPort):
                opx_port = opx_input
            elif len(opx_input) == 2:
                opx_port = OPXPlusAnalogInputPort(
                    *opx_input, offset=offset, gain_db=input_gain
                )
                opx_port.apply_to_config(config)
            else:
                opx_port = LFFEMAnalogInputPort(
                    *opx_input, offset=offset, gain_db=input_gain
                )
                opx_port.apply_to_config(config)
            if not isinstance(self.frequency_converter_down, OctaveDownConverter):
                element_cfg["outputs"][f"out{k}"] = opx_port.port_tuple

    def measure(
        self,
        pulse_name: str,
        amplitude_scale: Union[float, AmpValuesType] = None,
        qua_vars: Tuple[QuaVariableType, QuaVariableType] = None,
        stream=None,
    ) -> Tuple[QuaVariableType, QuaVariableType]:
        """Perform a full dual demodulation measurement on this channel.

        Args:
            pulse_name (str): The name of the pulse to play. Should be registered in
                `self.operations`.
            amplitude_scale (float, _PulseAmp): Amplitude scale of the pulse.
                Can be either a float, or qua.amp(float).
            qua_vars (Tuple[QuaVariableType, QuaVariableType], optional): Two QUA
                variables to store the I and Q measurement results. If not provided,
                new variables will be declared and returned.
            stream (Optional[StreamType]): The stream to save the measurement result to.
                If not provided, the raw ADC signal will not be streamed.

        Returns:
            I, Q: The QUA variables used to store the measurement results.
                If provided as input, the same variables will be returned.
                If not provided, new variables will be declared and returned.
        """
        pulse: BaseReadoutPulse = self.operations[pulse_name]

        if qua_vars is not None:
            if not isinstance(qua_vars, Sequence) or len(qua_vars) != 2:
                raise ValueError(
                    f"InOutIQChannel.measure received kwarg 'qua_vars' which is not a "
                    f"tuple of two QUA variables. Received {qua_vars=}"
                )
        else:
            qua_vars = [declare(fixed) for _ in range(2)]

        if amplitude_scale is not None:
            if not isinstance(amplitude_scale, _PulseAmp):
                amplitude_scale = amp(amplitude_scale)
            pulse_name *= amplitude_scale

        integration_weight_labels = list(pulse.integration_weights_mapping)
        measure(
            pulse_name,
            self.name,
            stream,
            dual_demod.full(
                iw1=integration_weight_labels[0],
                element_output1="out1",
                iw2=integration_weight_labels[1],
                element_output2="out2",
                target=qua_vars[0],
            ),
            dual_demod.full(
                iw1=integration_weight_labels[2],
                element_output1="out1",
                iw2=integration_weight_labels[0],
                element_output2="out2",
                target=qua_vars[1],
            ),
        )
        return tuple(qua_vars)

    def measure_accumulated(
        self,
        pulse_name: str,
        amplitude_scale: Union[float, AmpValuesType] = None,
        num_segments: int = None,
        segment_length: int = None,
        qua_vars: Tuple[QuaVariableType, ...] = None,
        stream=None,
    ) -> Tuple[QuaVariableType, QuaVariableType, QuaVariableType, QuaVariableType]:
        """Perform an accumulated dual demodulation measurement on this channel.

        Instead of two QUA variables (I and Q), this method returns four variables
        (II, IQ, QI, QQ)

        Args:
            pulse_name (str): The name of the pulse to play. Should be registered in
                `self.operations`.
            amplitude_scale (float, _PulseAmp): Amplitude scale of the pulse.
                Can be either a float, or qua.amp(float).
            num_segments (int): The number of segments to accumulate.
                Should either specify this or `segment_length`.
            segment_length (int): The length of the segment to accumulate the
                measurement.
                Should either specify this or `num_segments`.
            qua_vars (Tuple[QuaVariableType, ...], optional): Four QUA
                variables to store the II, IQ, QI, QQ measurement results.
                If not provided, new variables will be declared and returned.
            stream (Optional[StreamType]): The stream to save the measurement result to.
                If not provided, the raw ADC signal will not be streamed.

        Returns:
            II, IQ, QI, QQ: The QUA variables used to store the measurement results.
                If provided as input, the same variables will be returned.
                If not provided, new variables will be declared and returned.
        """
        pulse: BaseReadoutPulse = self.operations[pulse_name]

        if num_segments is None and segment_length is None:
            raise ValueError(
                "InOutSingleChannel.measure_accumulated requires either 'segment_length' "
                "or 'num_segments' to be provided."
            )
        elif num_segments is not None and segment_length is not None:
            raise ValueError(
                "InOutSingleChannel.measure_accumulated received both 'segment_length' "
                "and 'num_segments'. Please provide only one."
            )
        elif num_segments is None:
            num_segments = int(pulse.length / (4 * segment_length))  # Number of slices
        elif segment_length is None:
            segment_length = int(pulse.length / (4 * num_segments))

        if qua_vars is not None:
            if not isinstance(qua_vars, Sequence) or len(qua_vars) != 4:
                raise ValueError(
                    f"InOutSingleChannel.measure_accumulated received kwarg 'qua_vars' "
                    f"which is not a tuple of four QUA variables. Received {qua_vars=}"
                )
        else:
            qua_vars = [declare(fixed, size=num_segments) for _ in range(4)]

        if amplitude_scale is not None:
            if not isinstance(amplitude_scale, _PulseAmp):
                amplitude_scale = amp(amplitude_scale)
            pulse_name *= amplitude_scale

        integration_weight_labels = list(pulse.integration_weights_mapping)
        measure(
            pulse_name,
            self.name,
            stream,
            demod.accumulated(
                integration_weight_labels[0], qua_vars[0], segment_length, "out1"
            ),
            demod.accumulated(
                integration_weight_labels[1], qua_vars[1], segment_length, "out2"
            ),
            demod.accumulated(
                integration_weight_labels[2], qua_vars[2], segment_length, "out1"
            ),
            demod.accumulated(
                integration_weight_labels[0], qua_vars[3], segment_length, "out2"
            ),
        )
        return tuple(qua_vars)

    def measure_sliced(
        self,
        pulse_name: str,
        amplitude_scale: Union[float, AmpValuesType] = None,
        num_segments: int = None,
        segment_length: int = None,
        qua_vars: Tuple[QuaVariableType, ...] = None,
        stream=None,
    ) -> Tuple[QuaVariableType, QuaVariableType, QuaVariableType, QuaVariableType]:
        """Perform a sliced dual demodulation measurement on this channel.

        Instead of two QUA variables (I and Q), this method returns four variables
        (II, IQ, QI, QQ)

        Args:
            pulse_name (str): The name of the pulse to play. Should be registered in
                `self.operations`.
            amplitude_scale (float, _PulseAmp): Amplitude scale of the pulse.
                Can be either a float, or qua.amp(float).
            num_segments (int): The number of segments to accumulate.
                Should either specify this or `segment_length`.
            segment_length (int): The length of the segment to accumulate the
                measurement.
                Should either specify this or `num_segments`.
            qua_vars (Tuple[QuaVariableType, ...], optional): Four QUA
                variables to store the II, IQ, QI, QQ measurement results.
                If not provided, new variables will be declared and returned.
            stream (Optional[StreamType]): The stream to save the measurement result to.
                If not provided, the raw ADC signal will not be streamed.

        Returns:
            II, IQ, QI, QQ: The QUA variables used to store the measurement results.
                If provided as input, the same variables will be returned.
                If not provided, new variables will be declared and returned.
        """
        pulse: BaseReadoutPulse = self.operations[pulse_name]

        if num_segments is None and segment_length is None:
            raise ValueError(
                "InOutSingleChannel.measure_sliced requires either 'segment_length' "
                "or 'num_segments' to be provided."
            )
        elif num_segments is not None and segment_length is not None:
            raise ValueError(
                "InOutSingleChannel.measure_sliced received both 'segment_length' "
                "and 'num_segments'. Please provide only one."
            )
        elif num_segments is None:
            num_segments = int(pulse.length / (4 * segment_length))  # Number of slices
        elif segment_length is None:
            segment_length = int(pulse.length / (4 * num_segments))

        if qua_vars is not None:
            if not isinstance(qua_vars, Sequence) or len(qua_vars) != 4:
                raise ValueError(
                    f"InOutSingleChannel.measure_sliced received kwarg 'qua_vars' "
                    f"which is not a tuple of four QUA variables. Received {qua_vars=}"
                )
        else:
            qua_vars = [declare(fixed, size=num_segments) for _ in range(4)]

        if amplitude_scale is not None:
            if not isinstance(amplitude_scale, _PulseAmp):
                amplitude_scale = amp(amplitude_scale)
            pulse_name *= amplitude_scale

        integration_weight_labels = list(pulse.integration_weights_mapping)
        measure(
            pulse_name,
            self.name,
            stream,
            demod.sliced(
                integration_weight_labels[0], qua_vars[0], segment_length, "out1"
            ),
            demod.sliced(
                integration_weight_labels[1], qua_vars[1], segment_length, "out2"
            ),
            demod.sliced(
                integration_weight_labels[2], qua_vars[2], segment_length, "out1"
            ),
            demod.sliced(
                integration_weight_labels[0], qua_vars[3], segment_length, "out2"
            ),
        )
        return tuple(qua_vars)


@quam_dataclass
class InOutSingleChannel(SingleChannel, InSingleChannel):
    """QuAM component for a single (not IQ) input + output channel.

    Args:
        operations (Dict[str, Pulse]): A dictionary of pulses to be played on this
            channel. The key is the pulse label (e.g. "X90") and value is a Pulse.
        id (str, int): The id of the channel, used to generate the name.
            Can be a string, or an integer in which case it will add
            `Channel._default_label`.
        opx_output (Tuple[str, int]): Channel output port from the OPX perspective,
            a tuple of (controller_name, port).
        opx_output_offset (float): DC offset for the output port.
        opx_input (Tuple[str, int]): Channel input port from OPX perspective,
            a tuple of (controller_name, port).
        opx_input_offset (float): DC offset for the input port.
        filter_fir_taps (List[float]): FIR filter taps for the output port.
        filter_iir_taps (List[float]): IIR filter taps for the output port.
        intermediate_frequency (float): Intermediate frequency of OPX output, default
            is None.
        time_of_flight (int): Round-trip signal duration in nanoseconds.
        smearing (int): Additional window of ADC integration in nanoseconds.
            Used to account for signal smearing.
    """

    pass


@quam_dataclass
class InOutIQChannel(IQChannel, InIQChannel):
    """QuAM component for an IQ channel with both input and output.

    An example of such a channel is a readout resonator, where you may want to
    apply a readout tone and then measure the response.

    Args:
        operations (Dict[str, Pulse]): A dictionary of pulses to be played on this
            channel. The key is the pulse label (e.g. "readout") and value is a
            ReadoutPulse.
        id (str, int): The id of the channel, used to generate the name.
            Can be a string, or an integer in which case it will add
            `Channel._default_label`.
        opx_output_I (Tuple[str, int]): Channel I output port from the OPX perspective,
            a tuple of (controller_name, port).
        opx_output_Q (Tuple[str, int]): Channel Q output port from the OPX perspective,
            a tuple of (controller_name, port).
        opx_output_offset_I float: The offset of the I channel. Default is 0.
        opx_output_offset_Q float: The offset of the Q channel. Default is 0.
        opx_input_I (Tuple[str, int]): Channel I input port from the OPX perspective,
            a tuple of (controller_name, port).
        opx_input_Q (Tuple[str, int]): Channel Q input port from the OPX perspective,
            a tuple of (controller_name, port).
        opx_input_offset_I float: The offset of the I channel. Default is 0.
        opx_input_offset_Q float: The offset of the Q channel. Default is 0.
        intermediate_frequency (float): Intermediate frequency of the mixer.
            Default is 0.0
        LO_frequency (float): Local oscillator frequency. Default is the LO frequency
            of the frequency converter up component.
        RF_frequency (float): RF frequency of the mixer. By default, the RF frequency
            is inferred by adding the LO frequency and the intermediate frequency.
        frequency_converter_up (FrequencyConverter): Frequency converter QuAM component
            for the IQ output.
        frequency_converter_down (Optional[FrequencyConverter]): Frequency converter
            QuAM component for the IQ input port. Only needed for the old Octave.
        time_of_flight (int): Round-trip signal duration in nanoseconds.
        smearing (int): Additional window of ADC integration in nanoseconds.
            Used to account for signal smearing.
    """

    pass


@quam_dataclass
class InSingleOutIQChannel(IQChannel, InSingleChannel):
    """QuAM component for an IQ output channel with a single input.

    Args:
        operations (Dict[str, Pulse]): A dictionary of pulses to be played on this
            channel. The key is the pulse label (e.g. "readout") and value is a
            ReadoutPulse.
        id (str, int): The id of the channel, used to generate the name.
            Can be a string, or an integer in which case it will add
            `Channel._default_label`.
        opx_output_I (Tuple[str, int]): Channel I output port from the OPX perspective,
            a tuple of (controller_name, port).
        opx_output_Q (Tuple[str, int]): Channel Q output port from the OPX perspective,
            a tuple of (controller_name, port).
        opx_output_offset_I float: The offset of the I channel. Default is 0.
        opx_output_offset_Q float: The offset of the Q channel. Default is 0.
        opx_input (Tuple[str, int]): Channel input port from OPX perspective,
            a tuple of (controller_name, port).
        opx_input_offset (float): DC offset for the input port.
        intermediate_frequency (float): Intermediate frequency of the mixer.
            Default is 0.0
        LO_frequency (float): Local oscillator frequency. Default is the LO frequency
            of the frequency converter up component.
        RF_frequency (float): RF frequency of the mixer. By default, the RF frequency
            is inferred by adding the LO frequency and the intermediate frequency.
        frequency_converter_up (FrequencyConverter): Frequency converter QuAM component
            for the IQ output.
        time_of_flight (int): Round-trip signal duration in nanoseconds.
        smearing (int): Additional window of ADC integration in nanoseconds.
            Used to account for signal smearing.
    """

    pass


@quam_dataclass
class InIQOutSingleChannel(SingleChannel, InIQChannel):
    """QuAM component for an IQ input channel with a single output.

    Args:
        operations (Dict[str, Pulse]): A dictionary of pulses to be played on this
            channel. The key is the pulse label (e.g. "readout") and value is a
            ReadoutPulse.
        id (str, int): The id of the channel, used to generate the name.
            Can be a string, or an integer in which case it will add
            `Channel._default_label`.
        opx_output (Tuple[str, int]): Channel output port from the OPX perspective,
            a tuple of (controller_name, port).
        opx_output_offset (float): DC offset for the output port.
        opx_input_I (Tuple[str, int]): Channel I input port from the OPX perspective,
            a tuple of (controller_name, port).
        opx_input_Q (Tuple[str, int]): Channel Q input port from the OPX perspective,
            a tuple of (controller_name, port).
        opx_input_offset_I float: The offset of the I channel. Default is 0.
        opx_input_offset_Q float: The offset of the Q channel. Default is 0.
        filter_fir_taps (List[float]): FIR filter taps for the output port.
        filter_iir_taps (List[float]): IIR filter taps for the output port.
        intermediate_frequency (float): Intermediate frequency of OPX output, default
            is None.
        time_of_flight (int): Round-trip signal duration in nanoseconds.
        smearing (int): Additional window of ADC integration in nanoseconds.
            Used to account for signal smearing.
    """

    pass


@quam_dataclass
class MWChannel(Channel):
    opx_output: MWFEMAnalogOutputPort
    upconverter: int = 1

    def apply_to_config(self, config: Dict) -> None:
        super().apply_to_config(config)

        element_cfg = config["elements"][self.name]
        element_cfg["MWInput"] = self.opx_output.port_tuple
        element_cfg["upconverter"] = self.upconverter


@quam_dataclass
class InMWChannel(Channel):
    opx_input: MWFEMAnalogInputPort

    def apply_to_config(self, config: Dict) -> None:
        super().apply_to_config(config)

        element_cfg = config["elements"][self.name]
        element_cfg["MWOutput"] = self.opx_input.port_tuple


@quam_dataclass
class InOutMWChannel(MWChannel, InMWChannel):
    pass<|MERGE_RESOLUTION|>--- conflicted
+++ resolved
@@ -55,12 +55,8 @@
 
 
 __all__ = [
-<<<<<<< HEAD
+    "DigitalOutputChannel",
     "StickyChannelAddon",
-=======
-    "DigitalOutputChannel",
-    "Channel",
->>>>>>> 6b0f3fb6
     "SingleChannel",
     "InSingleChannel",
     "IQChannel",
@@ -73,39 +69,6 @@
 
 
 @quam_dataclass
-<<<<<<< HEAD
-class StickyChannelAddon(QuamComponent):
-    duration: int
-    enabled: bool = True
-    analog: bool = True
-    digital: bool = True
-
-    @property
-    def channel(self) -> Optional["Channel"]:
-        """If the parent is a channel, returns the parent, otherwise returns None."""
-        if isinstance(self.parent, Channel):
-            return self.parent
-        else:
-            return
-
-    @property
-    def config_settings(self):
-        if self.channel is not None:
-            return {"after": [self.channel]}
-
-    def apply_to_config(self, config: dict) -> None:
-        if self.channel is None:
-            return
-
-        if not self.enabled:
-            return
-
-        config["elements"][self.channel.name]["sticky"] = {
-            "analog": self.analog,
-            "digital": self.digital,
-            "duration": self.duration,
-        }
-=======
 class DigitalOutputChannel(QuamComponent):
     """QuAM component for a digital output channel (signal going out of the OPX)
 
@@ -187,7 +150,40 @@
                 *self.opx_output, shareable=shareable, inverted=inverted
             )
         digital_output_port.apply_to_config(config)
->>>>>>> 6b0f3fb6
+
+
+@quam_dataclass
+class StickyChannelAddon(QuamComponent):
+    duration: int
+    enabled: bool = True
+    analog: bool = True
+    digital: bool = True
+
+    @property
+    def channel(self) -> Optional["Channel"]:
+        """If the parent is a channel, returns the parent, otherwise returns None."""
+        if isinstance(self.parent, Channel):
+            return self.parent
+        else:
+            return
+
+    @property
+    def config_settings(self):
+        if self.channel is not None:
+            return {"after": [self.channel]}
+
+    def apply_to_config(self, config: dict) -> None:
+        if self.channel is None:
+            return
+
+        if not self.enabled:
+            return
+
+        config["elements"][self.channel.name]["sticky"] = {
+            "analog": self.analog,
+            "digital": self.digital,
+            "duration": self.duration,
+        }
 
 
 @quam_dataclass
@@ -209,9 +205,9 @@
 
     id: Union[str, int] = None
     _default_label: ClassVar[str] = "ch"  # Used to determine name from id
-    sticky: StickyChannelAddon = None
 
     digital_outputs: Dict[str, DigitalOutputChannel] = field(default_factory=dict)
+    sticky: Optional[StickyChannelAddon] = None
 
     @property
     def name(self) -> str:
